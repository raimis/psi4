--- conflicted
+++ resolved
@@ -27,12 +27,9 @@
 option(ENABLE_PLUGINS        "Enable plugins"                              ON)
 option(ENABLE_DUMMY_PLUGIN   "Enable dummy plugin"                         OFF)
 option(ENABLE_CXX11_SUPPORT  "Enable C++11 compiler support"               ON)
-<<<<<<< HEAD
-option(ENABLE_PCMSOLVER      "Enable PCMSolver library"                    OFF)
-=======
 # Modules requiring Fortran
 option(ENABLE_LIBERD         "Enable use of LibERD instead of LibInts"     OFF)
->>>>>>> a93d227a
+option(ENABLE_PCMSOLVER      "Enable PCMSolver library"                    OFF)
 # Options for dashboard builds
 option(ENABLE_CODE_COVERAGE  "Enable code coverage"                        OFF)
 option(ENABLE_MEMCHECK       "Enable Valgrind memory check"                OFF)
@@ -226,7 +223,6 @@
            findif mints trans dpd chkpt iwl psio qt ciomr options moinfo util
            stable deriv scfgrad int util diis plugin parallel parallel2 babel frag efp_solver efp)
 
-<<<<<<< HEAD
 # PCMSolver
 if(ENABLE_PCMSOLVER)
    find_package(ZLIB)
@@ -250,8 +246,6 @@
    endif()	    
 endif()
 
-=======
->>>>>>> a93d227a
 #RMR---This is our plugin workaround
 #Here we start a list of plugins
 set(PLUGINS "")
