--- conflicted
+++ resolved
@@ -2195,13 +2195,8 @@
         size_t a2 = std::get<2>(sizes);
 
         double* Fp = transf_core_[name].get();
-<<<<<<< HEAD
-#pragma omp parallel num_threads(nthreads_)
-        for (int i = 0; i < A0; i++) {
-=======
 #pragma omp parallel for num_threads(nthreads_)
         for (long i = 0; i < A0; i++) {
->>>>>>> 5c53f45d
             for (size_t j = 0; j < A1; j++) {
 #if _OPENMP >= 201307 // OpenMP 4.0 or newer
 #pragma omp simd
