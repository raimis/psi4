/*
 * @BEGIN LICENSE
 *
 * Psi4: an open-source quantum chemistry software package
 *
 * Copyright (c) 2007-2018 The Psi4 Developers.
 *
 * The copyrights for code used from other parties are included in
 * the corresponding files.
 *
 * This file is part of Psi4.
 *
 * Psi4 is free software; you can redistribute it and/or modify
 * it under the terms of the GNU Lesser General Public License as published by
 * the Free Software Foundation, version 3.
 *
 * Psi4 is distributed in the hope that it will be useful,
 * but WITHOUT ANY WARRANTY; without even the implied warranty of
 * MERCHANTABILITY or FITNESS FOR A PARTICULAR PURPOSE.  See the
 * GNU Lesser General Public License for more details.
 *
 * You should have received a copy of the GNU Lesser General Public License along
 * with Psi4; if not, write to the Free Software Foundation, Inc.,
 * 51 Franklin Street, Fifth Floor, Boston, MA 02110-1301 USA.
 *
 * @END LICENSE
 */

#include "dfhelper.h"

#include "psi4/psi4-dec.h"
#include "psi4/liboptions/liboptions.h"
#include "psi4/libfock/jk.h"
#include "psi4/libmints/integral.h"
#include "psi4/libmints/vector.h"
#include "psi4/libmints/molecule.h"
#include "psi4/libmints/matrix.h"
#include "psi4/libmints/basisset.h"
#include "psi4/libmints/twobody.h"
#include "psi4/libmints/sieve.h"
#include "psi4/lib3index/dftensor.h"
#include "psi4/libpsi4util/PsiOutStream.h"

#include "psi4/libqt/qt.h"
#include "psi4/libpsio/psio.hpp"
#include "psi4/libpsio/psio.h"
#include "psi4/libpsio/aiohandler.h"

#include <cstdlib>
#ifdef _MSC_VER
#include <process.h>
#define SYSTEM_GETPID ::_getpid
#else
#include <unistd.h>
#define SYSTEM_GETPID ::getpid
#endif
#ifdef _OPENMP
#include <omp.h>
#endif

namespace psi {

DFHelper::DFHelper(std::shared_ptr<BasisSet> primary, std::shared_ptr<BasisSet> aux) {
    primary_ = primary;
    aux_ = aux;

    nao_ = primary_->nbf();
    naux_ = aux_->nbf();
    prepare_blocking();
}

DFHelper::~DFHelper() {

    clear_all();

}

void DFHelper::prepare_blocking() {
    Qshells_ = aux_->nshell();
    pshells_ = primary_->nshell();

    Qshell_aggs_.resize(Qshells_ + 1);
    pshell_aggs_.resize(pshells_ + 1);

    // Aux shell blocking
    Qshell_max_ = aux_->max_function_per_shell();
    Qshell_aggs_[0] = 0;
    for (size_t i = 0; i < Qshells_; i++) {
        Qshell_aggs_[i + 1] = Qshell_aggs_[i] + aux_->shell(i).nfunction();
    }

    // AO shell blocking
    pshell_aggs_[0] = 0;
    for (size_t i = 0; i < pshells_; i++){
        pshell_aggs_[i + 1] = pshell_aggs_[i] + primary_->shell(i).nfunction();
    }
}

void DFHelper::AO_filename_maker(size_t i) {

    std::string name = start_filename("dfh.AO" + std::to_string(i));
    AO_names_.push_back(name);
    AO_files_[name] = name;

}

std::string DFHelper::start_filename(std::string start){

    std::string name = PSIOManager::shared_object()->get_default_path();
    name += start + "." + std::to_string(SYSTEM_GETPID());
    name += "." + primary_->molecule()->name() + ".";
    name += std::to_string(rand()) + "." +  ".dat";
    return name;
}

void DFHelper::filename_maker(std::string name, size_t a0, size_t a1, size_t a2, size_t op) {

    std::string pfilename = start_filename("dfh.p" + name);
    std::string  filename = start_filename("dfh"   + name);

    std::tuple<std::string, std::string> files(pfilename.c_str(), filename.c_str());
    files_[name] = files;

    bool is_transf = transf_.count(name);

    // direct_iaQ is special, because it has two different sizes
    if(direct_iaQ_ && is_transf){

        sizes_[pfilename] = std::make_tuple(a0, a1, a2);
        sizes_[filename ] = std::make_tuple(a1, a2, a0);

    } else {

        // op = (0 if Qpq, 1 if pQq, 2 if pqQ)
        std::tuple<size_t, size_t, size_t> sizes;
        if (op == 0) {
            sizes = std::make_tuple(a0, a1, a2);
        } else if (op == 1){
            sizes = std::make_tuple(a1, a0, a2);
        } else {
            sizes = std::make_tuple(a1, a2, a0);
        }

        sizes_[pfilename] = sizes;
        sizes_[filename] = sizes;

    }

}

void DFHelper::initialize() {

    if(debug_) {
        outfile->Printf("Entering DFHelper::initialize\n");
    }

    timer_on("DFH: initialize()");

    // have the algorithm specified before init
    if (method_.compare("DIRECT") && method_.compare("STORE") && method_.compare("DIRECT_iaQ")) {
        std::stringstream error;
        error << "DFHelper:initialize: specified method (" << method_ << ") is incorrect";
        throw PSIEXCEPTION(error.str().c_str());
    }

    // workflow holders
    direct_iaQ_ = (!method_.compare("DIRECT_iaQ") ? true : false);
    direct_ = (!method_.compare("DIRECT") ? true : false);

    // did we get enough memory for at least the metric?
    if(naux_ * naux_ > memory_) {
        std::stringstream error;
        error << "DFHelper: The Coulomb metric requires at least " << naux_ * naux_ * 8 / (1024 * 1024 * 1024.0)
              << "[GiB].  We need that plus some more, but we only got " << memory_ * 8 / (1024 * 1024 * 1024.0) << "[GiB].";
        throw PSIEXCEPTION(error.str().c_str());
    }

    // if metric power is not zero, prepare it
    if (!(std::fabs(mpower_ - 0.0) < 1e-13)) (hold_met_ ? prepare_metric_core() : prepare_metric());

    // prepare sparsity masks
    timer_on("DFH: sparsity prep");
    prepare_sparsity();
    timer_off("DFH: sparsity prep");

    // figure out AO_core
    AO_core();

    // prepare AOs for STORE method
    if (AO_core_) {
        prepare_AO_core();
        if (do_wK_) {
            std::stringstream error;
            error << "DFHelper: not equipped to do wK";
            throw PSIEXCEPTION(error.str().c_str());
            // TODO prepare_AO_wK_core();
        }
    } else if (!direct_ && !direct_iaQ_) {
        prepare_AO();
        if (do_wK_) {
            std::stringstream error;
            error << "DFHelper: not equipped to do wK";
            throw PSIEXCEPTION(error.str().c_str());
            // TODO prepare_AO_wK();
        }
    }

    built_ = true;
    timer_off("DFH: initialize()");

    if(debug_) {
        outfile->Printf("Exiting DFHelper::initialize\n");
    }
}
void DFHelper::AO_core() {

    size_t required;

    if(direct_iaQ_) {
        // the direct_iaQ method does not use sparse storage
        // if do_wK added to code, the following will need to be changed to match
        required = naux_ * nao_ * nao_ ;
    } else {
        // total size of sparse AOs
        required = ( do_wK_ ? 3 * big_skips_[nao_] : big_skips_[nao_]);
    }

    // C_buffers (conservative estimate since I do not have max_nocc TODO)
    required += nthreads_ * nao_ * nao_;

    // Tmp buffers (again, I do not have max_nocc TODO)
    required += 3 * nao_ * nao_ * Qshell_max_;

    // a fraction of memory to use, do we want it as an option?
    double fraction_of_memory = 0.8;
    if (memory_ * fraction_of_memory < required) AO_core_ = false;

    if (print_lvl_ > 0) {
        outfile->Printf("  DFHelper Memory: AOs need %.3f [GiB]; user supplied %.3f [GiB]. ",
                        (required / fraction_of_memory * 8 / (1024 * 1024 * 1024.0)),
                        (memory_ * 8 / (1024 * 1024 * 1024.0)));
        outfile->Printf("%s in-core AOs.\n\n", (memory_ * fraction_of_memory < required) ? "Turning off" : "Using");
    }
}
void DFHelper::print_header() {
    outfile->Printf("  ==> DFHelper <==\n");
    outfile->Printf("    nao:                     %11ld\n", nao_);
    outfile->Printf("    naux:                    %11ld\n", naux_);
    outfile->Printf("    Schwarz cutoff:          %11.0E\n", cutoff_);
    outfile->Printf("    Mask sparsity (%%):       %11.0f\n", 100. * ao_sparsity());
    outfile->Printf("    DFH Avail. Memory [GiB]: %11.3f\n", (memory_ * 8L) / ((double) (1024L * 1024L * 1024L)));
    outfile->Printf("    OpenMP threads:          %11d\n", nthreads_);
    outfile->Printf("    Algorithm:               %11s\n", method_.c_str());
    outfile->Printf("    AO_core:                 %11s\n", (AO_core_ ? "True" : "False"));
    outfile->Printf("    MO_core:                 %11s\n", (MO_core_ ? "True" : "False"));
    outfile->Printf("    Hold Metric:             %11s\n", (hold_met_ ? "True" : "False"));
    outfile->Printf("    Metric Power:            %11.0E\n", mpower_);
    outfile->Printf("    Fitting condition:       %11.0E\n", condition_);
    outfile->Printf("    Q Shell Max:             %11d\n", (int) Qshell_max_);
    outfile->Printf("\n\n");
}

void DFHelper::prepare_sparsity() {
    // prep info vectors
    std::vector<double> shell_max_vals(pshells_ * pshells_, 0.0);
    std::vector<double> fun_max_vals(nao_ * nao_, 0.0);
    schwarz_shell_mask_.resize(pshells_ * pshells_);
    schwarz_fun_mask_.resize(nao_ * nao_);
    symm_ignored_columns_.resize(nao_);
    symm_big_skips_.resize(nao_ + 1);
    symm_small_skips_.resize(nao_);
    small_skips_.resize(nao_ + 1);
    big_skips_.resize(nao_ + 1);

    // prepare eri buffers
    size_t nthreads = (nthreads_ == 1 ? 1 : 2);  // for now
    auto rifactory = std::make_shared<IntegralFactory>(primary_, primary_, primary_, primary_);
    std::vector<std::shared_ptr<TwoBodyAOInt>> eri(nthreads);
    std::vector<const double*> buffer(nthreads);

<<<<<<< HEAD
    int rank = 0;
#pragma omp parallel private(rank) num_threads(nthreads) if (nao_ > 1000)
    {
=======
#pragma omp parallel num_threads(nthreads) if (nao_ > 1000)
    {
        int rank = 0;
>>>>>>> a91fd6c8
#ifdef _OPENMP
        rank = omp_get_thread_num();
#endif
        eri[rank] = std::shared_ptr<TwoBodyAOInt>(rifactory->eri());
        buffer[rank] = eri[rank]->buffer();
    }

<<<<<<< HEAD
    double val, max_val = 0.0;
    int MU, NU, mu, nu, omu, onu, nummu, numnu, index;
//#pragma omp parallel for private(MU, NU, mu, nu, omu, onu, nummu, numnu, index, val, \
//        rank) num_threads(nthreads) if (nao_ > 1000) schedule(guided) reduction(max:max_val)
#pragma omp parallel for private(MU, NU, mu, nu, omu, onu, nummu, numnu, index, val, \
        rank) num_threads(nthreads) if (nao_ > 1000) schedule(guided)
    for (MU = 0; MU < pshells_; ++MU) {
=======
    double max_val = 0.0;
#pragma omp parallel for num_threads(nthreads) if (nao_ > 1000) schedule(guided) reduction(max:max_val)
    for (long MU = 0; MU < pshells_; ++MU) {
        int rank = 0;
>>>>>>> a91fd6c8
#ifdef _OPENMP
        rank = omp_get_thread_num();
#endif
        size_t nummu = primary_->shell(MU).nfunction();
        for (size_t NU = 0; NU <= MU; ++NU) {
            size_t numnu = primary_->shell(NU).nfunction();
            eri[rank]->compute_shell(MU, NU, MU, NU);
            for (size_t mu = 0; mu < nummu; ++mu) {
                size_t omu = primary_->shell(MU).function_index() + mu;
                for (size_t nu = 0; nu < numnu; ++nu) {
                    size_t onu = primary_->shell(NU).function_index() + nu;
                    if (omu >= onu) {
<<<<<<< HEAD
                        index = mu * (numnu * nummu * numnu + numnu) + nu * (nummu * numnu + 1);
                        val = fabs(buffer[rank][index]);
                        #pragma omp critical
=======
                        size_t index = mu * (numnu * nummu * numnu + numnu) + nu * (nummu * numnu + 1);
                        double val = fabs(buffer[rank][index]);
>>>>>>> a91fd6c8
                        max_val = std::max(val, max_val);
                        if (shell_max_vals[MU * pshells_ + NU] <= val) {
                            shell_max_vals[MU * pshells_ + NU] = val;
                            shell_max_vals[NU * pshells_ + MU] = val;
                        }
                        if (fun_max_vals[omu * nao_ + onu] <= val) {
                            fun_max_vals[omu * nao_ + onu] = val;
                            fun_max_vals[onu * nao_ + omu] = val;
                        }
                    }
                }
            }
        }
    }

    // get screening tolerance
    double tolerance = cutoff_ * cutoff_ / max_val;

    //#pragma omp parallel for simd num_threads(nthreads_) schedule(static)
    for (size_t i = 0; i < pshells_ * pshells_; i++) schwarz_shell_mask_[i] = (shell_max_vals[i] < tolerance ? 0 : 1);

    //#pragma omp parallel for private(count) num_threads(nthreads_)
    for (size_t i = 0, count = 0; i < nao_; i++) {
        count = 0;
        for (size_t j = 0; j < nao_; j++) {
            if (fun_max_vals[i * nao_ + j] >= tolerance) {
                count++;
                schwarz_fun_mask_[i * nao_ + j] = count;
            } else
                schwarz_fun_mask_[i * nao_ + j] = 0;
        }
        small_skips_[i] = count;
    }

    // build indexing skips for sparse, non-symmetric pQq integrals
    // big_skips: outer indexing jumps. for the p index
    // small_skips: size of q for each p index.
    big_skips_[0] = 0;
    size_t coltots = 0;
    for (size_t j = 0; j < nao_; j++) {
        size_t cols = small_skips_[j];
        size_t size = cols * naux_;
        coltots += cols;
        big_skips_[j + 1] = size + big_skips_[j];
    }
    small_skips_[nao_] = coltots;

    // build indexing skips for sparse, symmetric pQq integrals
    // symm_big_skips: outer indexing jumps. for the p index
    // symm_ignored_columns: number of columns that should be ignored, for a given p index,
    //                              due to triangular symmetry
    // symm_small_skips: size of q for each p index, technically small_skips[p] - symm_ignored_columns[p]
    for (size_t i = 0; i < nao_; i++) {
        size_t size = 0;
        size_t skip = 0;
        for (size_t j = 0; j < nao_; j++) {
            if (schwarz_fun_mask_[i * nao_ + j]) {
                (j >= i ? size++ : skip++);
            }
        }
        symm_small_skips_[i] = size;
        symm_ignored_columns_[i] = skip;
    }

    symm_big_skips_[0] = 0;
    for (size_t i = 1; i < nao_ + 1; i++) {
        symm_big_skips_[i] = symm_big_skips_[i - 1] + symm_small_skips_[i - 1] * naux_;
    }
}

void DFHelper::prepare_AO() {

    // prepare eris
    std::shared_ptr<BasisSet> zero = BasisSet::zero_ao_basis_set();
    auto rifactory = std::make_shared<IntegralFactory>(aux_, zero, primary_, primary_);
    std::vector<std::shared_ptr<TwoBodyAOInt>> eri(nthreads_);
<<<<<<< HEAD
#pragma omp parallel num_threads(nthreads_) private(rank)
    {
=======
#pragma omp parallel num_threads(nthreads_)
    {
        int rank = 0;
>>>>>>> a91fd6c8
#ifdef _OPENMP
        rank = omp_get_thread_num();
#endif
        eri[rank] = std::shared_ptr<TwoBodyAOInt>(rifactory->eri());
    }

    // gather blocking info
    std::vector<std::pair<size_t, size_t>> psteps;
    std::pair<size_t, size_t> plargest = pshell_blocks_for_AO_build(memory_, 0, psteps);

    // declare largest necessary
    std::unique_ptr<double[]> M(new double[std::get<0>(plargest) / 2]); // there was a factor of two built in
    std::unique_ptr<double[]> F(new double[std::get<0>(plargest) / 2]);
    std::unique_ptr<double[]> metric;
    double* Mp = M.get();
    double* Fp = F.get();

    // grab metric
    double* metp;
    if (!hold_met_) {
        metric = std::unique_ptr<double[]>(new double[naux_ * naux_]);
        metp = metric.get();
        std::string filename = return_metfile(mpower_);
        get_tensor_(std::get<0>(files_[filename]), metp, 0, naux_ - 1, 0, naux_ - 1);

    } else
        metp = metric_prep_core(mpower_);

    // prepare files
    AO_filename_maker(1);
    AO_filename_maker(2);
    std::string putf = AO_files_[AO_names_[1]];
    std::string op = "ab";

    // Contract metric according to previously calculated scheme
    size_t count = 0;
    for (size_t i = 0; i < psteps.size(); i++) {
        // setup
        size_t start = std::get<0>(psteps[i]);
        size_t stop = std::get<1>(psteps[i]);
        size_t begin = pshell_aggs_[start];
        size_t end = pshell_aggs_[stop + 1] - 1;
        size_t block_size = end - begin + 1;
        size_t size = big_skips_[end + 1] - big_skips_[begin];


        // compute
        timer_on("DFH: Total Workflow");
        timer_on("DFH: AO Construction");
        compute_sparse_pQq_blocking_p(start, stop, Mp, eri);
        timer_off("DFH: AO Construction");

        // loop and contract
        timer_on("DFH: AO-Met. Contraction");
#pragma omp parallel for num_threads(nthreads_) schedule(guided)
<<<<<<< HEAD
        for (int j = 0; j < block_size; j++) {
=======
        for (long j = 0; j < block_size; j++) {
>>>>>>> a91fd6c8
            size_t mi = small_skips_[begin + j];
            size_t skips = big_skips_[begin + j] - big_skips_[begin];
            C_DGEMM('N', 'N', naux_, mi, naux_, 1.0, metp, naux_, &Mp[skips], mi, 0.0, &Fp[skips], mi);
        }
        timer_off("DFH: AO-Met. Contraction");
        timer_off("DFH: Total Workflow");

        // put
        put_tensor_AO(putf, Fp, size, count, op);
        count += size;
    }
}

void DFHelper::prepare_AO_core() {

    // get each thread an eri object
    std::shared_ptr<BasisSet> zero = BasisSet::zero_ao_basis_set();
    auto rifactory = std::make_shared<IntegralFactory>(aux_, zero, primary_, primary_);
    std::vector<std::shared_ptr<TwoBodyAOInt>> eri(nthreads_);
<<<<<<< HEAD
#pragma omp parallel num_threads(nthreads_) private(rank)
    {
=======
#pragma omp parallel num_threads(nthreads_)
    {
        int rank = 0;
>>>>>>> a91fd6c8
#ifdef _OPENMP
        rank = omp_get_thread_num();
#endif
        eri[rank] = std::shared_ptr<TwoBodyAOInt>(rifactory->eri());
    }

    // determine blocking
    std::vector<std::pair<size_t, size_t>> psteps;
    std::pair<size_t, size_t> plargest = pshell_blocks_for_AO_build(memory_, 1, psteps);

    // allocate final AO vector
    if (direct_iaQ_) {
        Ppq_ = std::unique_ptr<double[]>(new double[naux_ * nao_ * nao_]);
    } else {
        Ppq_ = std::unique_ptr<double[]>(new double[big_skips_[nao_]]);
    }

    // outfile->Printf("\n    ==> Begin AO Blocked Construction <==\n\n");
    if (direct_iaQ_ || direct_) {

        timer_on("DFH: AO Construction");
        if(direct_iaQ_) {
            compute_dense_Qpq_blocking_Q(0, Qshells_ - 1, &Ppq_[0], eri);
        } else {
            compute_sparse_pQq_blocking_p(0, pshells_ - 1, &Ppq_[0], eri);
        }
        timer_off("DFH: AO Construction");

    } else {

        // declare sparse buffer
        std::unique_ptr<double[]> Qpq(new double[std::get<0>(plargest)]);
        double* Mp = Qpq.get();
        std::unique_ptr<double[]> metric;
        double* metp;

        if (!hold_met_) {
            metric = std::unique_ptr<double[]>(new double[naux_ * naux_]);
            metp = metric.get();
            std::string filename = return_metfile(mpower_);
            get_tensor_(std::get<0>(files_[filename]), metp, 0, naux_ - 1, 0, naux_ - 1);
        } else
            metp = metric_prep_core(mpower_);

        for (size_t i = 0; i < psteps.size(); i++) {
            size_t start = std::get<0>(psteps[i]);
            size_t stop = std::get<1>(psteps[i]);
            size_t begin = pshell_aggs_[start];
            size_t end = pshell_aggs_[stop + 1] - 1;

            // compute
            timer_on("DFH: AO Construction");
            compute_sparse_pQq_blocking_p_symm(start, stop, Mp, eri);
            timer_off("DFH: AO Construction");

            // contract metric
            timer_on("DFH: AO-Met. Contraction");
            contract_metric_AO_core_symm(Mp, metp, begin, end);
            timer_off("DFH: AO-Met. Contraction");
        }
        // no more need for metrics
        if (hold_met_) metrics_.clear();
    }
    // outfile->Printf("\n    ==> End AO Blocked Construction <==");
}
std::pair<size_t, size_t> DFHelper::pshell_blocks_for_AO_build(const size_t mem, size_t symm,
                                                                std::vector<std::pair<size_t, size_t>>& b) {
    size_t full_3index = (symm ? big_skips_[nao_] : 0);
    size_t constraint, end, begin, current, block_size, tmpbs, total, count, largest;
    block_size = tmpbs = total = count = largest = 0;
    for (size_t i = 0; i < pshells_; i++) {
        count++;
        begin = pshell_aggs_[i];
        end = pshell_aggs_[i + 1] - 1;
        tmpbs += end - begin + 1;

        if (symm) {
            // in-core symmetric
            // get current cost of this block of AOs and add it to the total
            // the second buffer is accounted for with full AO_core
            current = symm_big_skips_[end + 1] - symm_big_skips_[begin];
            total += current;
        } else {
            // on-disk
            // get current cost of this block of AOs and add it to the total
            // count current twice, for both pre and post contracted buffers
            current = big_skips_[end + 1] - big_skips_[begin];
            total += 2 * current;
        }

        constraint = total;
        constraint += full_3index;
        constraint += (hold_met_ ? naux_ * naux_ : total);
        if (constraint > mem || i == pshells_ - 1) {
            if (count == 1 && i != pshells_ - 1) {
                std::stringstream error;
                error << "DFHelper: not enough memory for (p shell) AO blocking!"
                      << " required memory: " << constraint * 8 / (1024 * 1024 * 1024.0) << "[GiB].";
                throw PSIEXCEPTION(error.str().c_str());
            }
            if (constraint > mem) {
                total -= current;
                tmpbs -= end - begin + 1;
                b.push_back(std::make_pair(i - count + 1, i - 1));
                i--;
            } else if (i == pshells_ - 1)
                b.push_back(std::make_pair(i - count + 1, i));
            if (largest < total) {
                largest = total;
                block_size = tmpbs;
            }
            count = 0;
            total = 0;
            tmpbs = 0;
        }
    }
    // returns pair(largest buffer size, largest block size)
    return std::make_pair(largest, block_size);
}

std::pair<size_t, size_t> DFHelper::Qshell_blocks_for_transform(const size_t mem, size_t wtmp, size_t wfinal,
                                                                 std::vector<std::pair<size_t, size_t>>& b) {
    size_t extra = (hold_met_ ? naux_ * naux_ : 0);
    size_t end, begin, current, block_size, tmpbs, total, count, largest;
    block_size = tmpbs = total = count = largest = 0;
    for (size_t i = 0; i < Qshells_; i++) {
        count++;
        begin = Qshell_aggs_[i];
        end = Qshell_aggs_[i + 1] - 1;
        tmpbs += end - begin + 1;

        if(direct_iaQ_) {
            // the direct_iaQ method does not use sparse storage
            current = (end - begin + 1) * nao_ * nao_;
            total += current;
            total = (AO_core_ ? naux_ * nao_ * nao_ : total);
        } else {
            current = (end - begin + 1) * small_skips_[nao_];
            total += current;
            total = (AO_core_ ? big_skips_[nao_] : total);
        }

        size_t constraint = total + (wtmp * nao_ + 2 * wfinal) * tmpbs + extra;
        // AOs + worst half transformed + worst final
        if (constraint > mem || i == Qshells_ - 1) {
            if (count == 1 && i != Qshells_ - 1) {
                std::stringstream error;
                error << "DFHelper: not enough memory for transformation blocking!";
                throw PSIEXCEPTION(error.str().c_str());
            }
            if (constraint > mem) {
                if (!AO_core_) total -= current;
                tmpbs -= end - begin + 1;
                b.push_back(std::make_pair(i - count + 1, i - 1));
                i--;
            } else if (i == Qshells_ - 1)
                b.push_back(std::make_pair(i - count + 1, i));
            if (block_size < tmpbs) {
                block_size = tmpbs;
                largest = total;
            }
            count = 0;
            total = 0;
            tmpbs = 0;
        }
    }
    // returns pair(largest buffer size, largest block size)
    return std::make_pair(largest, block_size);
}
std::tuple<size_t, size_t> DFHelper::Qshell_blocks_for_JK_build(
    std::vector<std::pair<size_t, size_t>>& b, size_t max_nocc, bool lr_symmetric) {

    // strategy here:
    // 1. depending on lr_symmetric, T2 can either be the same as T1 or
    // it can just be used as a Jtmp.
    // 2. T3 is always used, includes C_buffers

    // K tmps
    size_t T1 = nao_ * max_nocc;
    size_t T2 = (lr_symmetric ? nao_ * nao_ : nao_ * max_nocc);

    // C_buffers
    size_t T3 = std::max(nthreads_ * nao_ * nao_, nthreads_ * nao_ * max_nocc);

    // total AO buffer size is max if core alg is used, otherwise init to 0
    size_t total_AO_buffer = (AO_core_ ? big_skips_[nao_] : 0);

    size_t block_size = 0, largest = 0;
    for (size_t i = 0, tmpbs = 0, count = 1; i < Qshells_; i++, count++) {

        // get shell info
        size_t begin = Qshell_aggs_[i];
        size_t end = Qshell_aggs_[i + 1] - 1;

        // update AO buffer, block sizes
        size_t current = (end - begin + 1) * small_skips_[nao_];
        total_AO_buffer += (AO_core_ ? 0 : current);
        tmpbs += end - begin + 1;

        // compute total memory used by aggregate block
        size_t constraint = total_AO_buffer + T1 * tmpbs + T3;
        constraint += (lr_symmetric ? T2 : T2 * tmpbs);

        if (constraint > memory_ || i == Qshells_ - 1) {
            if (count == 1 && i != Qshells_ - 1) {
                std::stringstream error;
                error << "DFHelper: not enough memory for JK blocking!";
                throw PSIEXCEPTION(error.str().c_str());
            }
            if (constraint > memory_) {
                total_AO_buffer -= current;
                tmpbs -= end - begin + 1;
                b.push_back(std::make_pair(i - count + 1, i - 1));
                i--;
            } else if (i == Qshells_ - 1) {
                b.push_back(std::make_pair(i - count + 1, i));
            }
            if (block_size < tmpbs) {
                largest = total_AO_buffer;
                block_size = tmpbs;
            }
            count = total_AO_buffer = tmpbs = 0;
        }
    }
    // returns tuple(largest AO buffer size, largest Q block size)
    return std::make_tuple(largest, block_size);
}

FILE* DFHelper::stream_check(std::string filename, std::string op) {

    if (file_streams_.count(filename) == 0) {
        file_streams_[filename] = std::make_shared<Stream>(filename, op);
    }

    return file_streams_[filename]->get_stream(op);
}

DFHelper::StreamStruct::StreamStruct(std::string filename, std::string op, bool activate){

    op_ = op;
    filename_ = filename;
    if(activate) {
        fp_ = fopen(filename.c_str(), op_.c_str());
        open_ = true;
    }

}

DFHelper::StreamStruct::StreamStruct(){

}

DFHelper::StreamStruct::~StreamStruct(){

    fflush(fp_);
    fclose(fp_);
    std::remove(filename_.c_str());
}

FILE* DFHelper::StreamStruct::get_stream(std::string op){

    if (op.compare(op_)) {
        change_stream(op);
    } else {
        if(!open_) {
            fp_ = fopen(filename_.c_str(), op_.c_str());
            open_ = true;
        }
    }

    return fp_;
}

void DFHelper::StreamStruct::change_stream(std::string op){

    if(open_) {
        close_stream();
    }
    op_ = op;
    fp_ = fopen(filename_.c_str(), op_.c_str());

}

void DFHelper::StreamStruct::close_stream(){

    fflush(fp_);
    fclose(fp_);

}

void DFHelper::put_tensor(std::string file, double* b, std::pair<size_t, size_t> i0, std::pair<size_t, size_t> i1,
                           std::pair<size_t, size_t> i2, std::string op) {
    // collapse to 2D, assume file has form (i1 | i2 i3)
    size_t A2 = std::get<2>(sizes_[file]);

    size_t sta0 = std::get<0>(i0);
    size_t sto0 = std::get<1>(i0);
    size_t sta1 = std::get<0>(i1);
    size_t sto1 = std::get<1>(i1);
    size_t sta2 = std::get<0>(i2);
    size_t sto2 = std::get<1>(i2);

    size_t a0 = sto0 - sta0 + 1;
    size_t a1 = sto1 - sta1 + 1;
    size_t a2 = sto2 - sta2 + 1;

    // check contiguity (a2)
    if (A2 == a2) {
        put_tensor(file, b, sta0, sto0, a2 * sta1, a2 * (sto1 + 1) - 1, op);
    } else {  // loop (a0, a1)
        for (size_t j = 0; j < a0; j++) {
            for (size_t i = 0; i < a1; i++) {
                put_tensor(file, &b[j * (a1 * a2) + i * a2], sta0 + j, sta0 + j, (i + sta1) * A2 + sta2,
                           (i + sta1) * A2 + sta2 + a2 - 1, op);
            }
        }
    }
}
void DFHelper::put_tensor(std::string file, double* Mp, const size_t start1, const size_t stop1, const size_t start2,
                           const size_t stop2, std::string op) {
    size_t a0 = stop1 - start1 + 1;
    size_t a1 = stop2 - start2 + 1;
    size_t A0 = std::get<0>(sizes_[file]);
    size_t A1 = std::get<1>(sizes_[file]) * std::get<2>(sizes_[file]);
    size_t st = A1 - a1;

    // begin stream
    FILE* fp = stream_check(file, op);

    // adjust position
    fseek(fp, (start1 * A1 + start2) * sizeof(double), SEEK_SET);

    // is everything contiguous?
    if (st == 0) {
        size_t s = fwrite(&Mp[0], sizeof(double), a0 * a1, fp);
        if (!s) {
            std::stringstream error;
            error << "DFHelper:put_tensor: write error";
            throw PSIEXCEPTION(error.str().c_str());
        }
    } else {
        for (size_t i = start1; i < stop1; i++) {
            // write
            size_t s = fwrite(&Mp[i * a1], sizeof(double), a1, fp);
            if (!s) {
                std::stringstream error;
                error << "DFHelper:put_tensor: write error";
                throw PSIEXCEPTION(error.str().c_str());
            }
            // advance stream
            fseek(fp, st * sizeof(double), SEEK_CUR);
        }
        // manual last one
        size_t s = fwrite(&Mp[(a0 - 1) * a1], sizeof(double), a1, fp);
        if (!s) {
            std::stringstream error;
            error << "DFHelper:put_tensor: write error";
            throw PSIEXCEPTION(error.str().c_str());
        }
    }
}
void DFHelper::put_tensor_AO(std::string file, double* Mp, size_t size, size_t start, std::string op) {
    // begin stream
    FILE* fp = stream_check(file, op);

    // adjust position
    fseek(fp, start, SEEK_SET);

    // everything is contiguous
    size_t s = fwrite(&Mp[0], sizeof(double), size, fp);
    if (!s) {
        std::stringstream error;
        error << "DFHelper:put_tensor_AO: write error";
        throw PSIEXCEPTION(error.str().c_str());
    }
}
void DFHelper::get_tensor_AO(std::string file, double* Mp, size_t size, size_t start) {
    // begin stream
    FILE* fp = stream_check(file, "rb");

    // adjust position
    fseek(fp, start * sizeof(double), SEEK_SET);

    // everything is contiguous
    size_t s = fread(&Mp[0], sizeof(double), size, fp);
    if (!s) {
        std::stringstream error;
        error << "DFHelper:get_tensor_AO: read error";
        throw PSIEXCEPTION(error.str().c_str());
    }
}
void DFHelper::get_tensor_(std::string file, double* b, std::pair<size_t, size_t> i0, std::pair<size_t, size_t> i1,
                            std::pair<size_t, size_t> i2) {
    // has this integral been transposed?
    std::tuple<size_t, size_t, size_t> sizes;
    sizes = (tsizes_.find(file) != tsizes_.end() ? tsizes_[file] : sizes_[file]);

    // collapse to 2D, assume file has form (i1 | i2 i3)
    size_t A2 = std::get<2>(sizes);

    size_t sta0 = std::get<0>(i0);
    size_t sto0 = std::get<1>(i0);
    size_t sta1 = std::get<0>(i1);
    size_t sto1 = std::get<1>(i1);
    size_t sta2 = std::get<0>(i2);
    size_t sto2 = std::get<1>(i2);

    size_t a0 = sto0 - sta0 + 1;
    size_t a1 = sto1 - sta1 + 1;
    size_t a2 = sto2 - sta2 + 1;

    // check contiguity (a2)
    if (A2 == a2) {
        get_tensor_(file, b, sta0, sto0, a2 * sta1, a2 * (sto1 + 1) - 1);
    } else {  // loop (a0, a1)
        for (size_t j = 0; j < a0; j++) {
            for (size_t i = 0; i < a1; i++) {
                get_tensor_(file, &b[j * (a1 * a2) + i * a2], sta0 + j, sta0 + j, (i + sta1) * A2 + sta2,
                            (i + sta1) * A2 + sta2 + a2 - 1);
            }
        }
    }
}
void DFHelper::get_tensor_(std::string file, double* b, const size_t start1, const size_t stop1, const size_t start2,
                            const size_t stop2) {
    size_t a0 = stop1 - start1 + 1;
    size_t a1 = stop2 - start2 + 1;

    // has this integral been transposed?
    std::tuple<size_t, size_t, size_t> sizes;
    sizes = (tsizes_.find(file) != tsizes_.end() ? tsizes_[file] : sizes_[file]);

    size_t A0 = std::get<0>(sizes);
    size_t A1 = std::get<1>(sizes) * std::get<2>(sizes);
    size_t st = A1 - a1;

    // check stream
    FILE* fp = stream_check(file, "rb");

    // adjust position
    fseek(fp, (start1 * A1 + start2) * sizeof(double), SEEK_SET);

    // is everything contiguous?
    if (st == 0) {
        size_t s = fread(&b[0], sizeof(double), a0 * a1, fp);
        if (!s) {
            std::stringstream error;
            error << "DFHelper:get_tensor: read error";
            throw PSIEXCEPTION(error.str().c_str());
        }
    } else {
        for (size_t i = 0; i < a0 - 1; i++) {
            // read
            size_t s = fread(&b[i * a1], sizeof(double), a1, fp);
            if (!s) {
                std::stringstream error;
                error << "DFHelper:get_tensor: read error";
                throw PSIEXCEPTION(error.str().c_str());
            }
            // advance stream
            s = fseek(fp, st * sizeof(double), SEEK_CUR);
            if (s) {
                std::stringstream error;
                error << "DFHelper:get_tensor: read error";
                throw PSIEXCEPTION(error.str().c_str());
            }
        }
        // manual last one
        size_t s = fread(&b[(a0 - 1) * a1], sizeof(double), a1, fp);
        if (!s) {
            std::stringstream error;
            error << "DFHelper:get_tensor: read error";
            throw PSIEXCEPTION(error.str().c_str());
        }
    }
}

void DFHelper::compute_dense_Qpq_blocking_Q(const size_t start, const size_t stop, double* Mp,
                             std::vector<std::shared_ptr<TwoBodyAOInt>> eri) {

    // Here, we compute dense AO integrals in the Qpq memory layout.
    // Sparsity and permutational symmetry are used in the computation,
    // but not in the resulting tensor.

    size_t begin = Qshell_aggs_[start];
    size_t end = Qshell_aggs_[stop + 1] - 1;
    size_t block_size = end - begin + 1;

    // stripe the buffer
    fill(Mp, block_size * nao_ * nao_, 0.0);

    // prepare eri buffers
    size_t nthread = nthreads_;
    if (eri.size() != nthreads_) nthread = eri.size();
    std::vector<const double*> buffer(nthread);
#pragma omp parallel num_threads(nthread)
    {
        int rank = 0;
#ifdef _OPENMP
        rank = omp_get_thread_num();
#endif
        buffer[rank] = eri[rank]->buffer();
    }

<<<<<<< HEAD
    int MU, nummu, NU, numnu, Pshell, numP, mu, omu, nu, onu, P, PHI;
#pragma omp parallel for private(numP, Pshell, MU, NU, P, PHI, mu, nu, nummu, numnu, omu, onu, \
                                 rank) schedule(guided) num_threads(nthreads_)
    for (MU = 0; MU < pshells_; MU++) {
=======
#pragma omp parallel for schedule(guided) num_threads(nthreads_)
    for (long MU = 0; MU < pshells_; MU++) {
        int rank = 0;
>>>>>>> a91fd6c8
#ifdef _OPENMP
        rank = omp_get_thread_num();
#endif
        size_t nummu = primary_->shell(MU).nfunction();
        for (size_t NU = 0; NU < pshells_; NU++) {
            size_t numnu = primary_->shell(NU).nfunction();
            if (!schwarz_shell_mask_[MU * pshells_ + NU]) {
                continue;
            }
            for (size_t Pshell = start; Pshell <= stop; Pshell++) {
                size_t PHI = aux_->shell(Pshell).function_index();
                size_t numP = aux_->shell(Pshell).nfunction();
                eri[rank]->compute_shell(Pshell, 0, MU, NU);
                for (size_t mu = 0; mu < nummu; mu++) {
                    size_t omu = primary_->shell(MU).function_index() + mu;
                    for (size_t nu = 0; nu < numnu; nu++) {
                        size_t onu = primary_->shell(NU).function_index() + nu;
                        if (!schwarz_fun_mask_[omu * nao_ + onu]) {
                            continue;
                        }
                        for (size_t P = 0; P < numP; P++) {
                            Mp[(PHI + P - begin) * nao_ * nao_ + omu * nao_ + onu] =
                            Mp[(PHI + P - begin) * nao_ * nao_ + onu * nao_ + omu] =
                            buffer[rank][P * nummu * numnu + mu * numnu + nu];
                        }
                    }
                }
            }
        }
    }
}

void DFHelper::compute_sparse_pQq_blocking_Q(const size_t start, const size_t stop, double* Mp,
                             std::vector<std::shared_ptr<TwoBodyAOInt>> eri) {
    size_t begin = Qshell_aggs_[start];
    size_t end = Qshell_aggs_[stop + 1] - 1;
    size_t block_size = end - begin + 1;

    // prepare eri buffers
    size_t nthread = nthreads_;
    if (eri.size() != nthreads_) nthread = eri.size();

    std::vector<const double*> buffer(nthread);
#pragma omp parallel num_threads(nthread)
    {
        int rank = 0;
#ifdef _OPENMP
        rank = omp_get_thread_num();
#endif
        buffer[rank] = eri[rank]->buffer();
    }

<<<<<<< HEAD
    int MU, nummu, NU, numnu, Pshell, numP, mu, omu, nu, onu, P, PHI;
#pragma omp parallel for private(numP, Pshell, MU, NU, P, PHI, mu, nu, nummu, numnu, omu, onu, \
                                 rank) schedule(guided) num_threads(nthreads_)
    for (MU = 0; MU < pshells_; MU++) {
=======
#pragma omp parallel for schedule(guided) num_threads(nthreads_)
    for (long MU = 0; MU < pshells_; MU++) {
        int rank = 0;
>>>>>>> a91fd6c8
#ifdef _OPENMP
        rank = omp_get_thread_num();
#endif
        size_t nummu = primary_->shell(MU).nfunction();
        for (size_t NU = 0; NU < pshells_; NU++) {
            size_t numnu = primary_->shell(NU).nfunction();
            if (!schwarz_shell_mask_[MU * pshells_ + NU]) {
                continue;
            }
            for (size_t Pshell = start; Pshell <= stop; Pshell++) {
                size_t PHI = aux_->shell(Pshell).function_index();
                size_t numP = aux_->shell(Pshell).nfunction();
                eri[rank]->compute_shell(Pshell, 0, MU, NU);
                for (size_t mu = 0; mu < nummu; mu++) {
                    size_t omu = primary_->shell(MU).function_index() + mu;
                    for (size_t nu = 0; nu < numnu; nu++) {
                        size_t onu = primary_->shell(NU).function_index() + nu;
                        if (!schwarz_fun_mask_[omu * nao_ + onu]) {
                            continue;
                        }
                        for (size_t P = 0; P < numP; P++) {
                            Mp[(big_skips_[omu] * block_size) / naux_ + (PHI + P - begin) * small_skips_[omu] +
                               schwarz_fun_mask_[omu * nao_ + onu] - 1] =
                                buffer[rank][P * nummu * numnu + mu * numnu + nu];
                        }
                    }
                }
            }
        }
    }
}
void DFHelper::compute_sparse_pQq_blocking_p(const size_t start, const size_t stop, double* Mp,
                             std::vector<std::shared_ptr<TwoBodyAOInt>> eri) {
    size_t begin = pshell_aggs_[start];
    size_t end = pshell_aggs_[stop + 1] - 1;
    size_t block_size = end - begin + 1;
    size_t startind = big_skips_[begin];
    //    outfile->Printf("      MU shell: (%zu, %zu)", start, stop);
    //    outfile->Printf(", nao index: (%zu, %zu), size: %zu\n", begin, end, block_size);

    // prepare eri buffers
    size_t nthread = nthreads_;
    if (eri.size() != nthreads_) nthread = eri.size();

    std::vector<const double*> buffer(nthread);
<<<<<<< HEAD
#pragma omp parallel private(rank) num_threads(nthread)
    {
=======
#pragma omp parallel num_threads(nthread)
    {
        int rank = 0;
>>>>>>> a91fd6c8
#ifdef _OPENMP
        rank = omp_get_thread_num();
#endif
        buffer[rank] = eri[rank]->buffer();
    }

<<<<<<< HEAD
    int MU, nummu, NU, numnu, Pshell, numP, mu, omu, nu, onu, P, PHI;
#pragma omp parallel for private(numP, Pshell, MU, NU, P, PHI, mu, nu, nummu, numnu, omu, onu, \
                                 rank) schedule(guided) num_threads(nthread)
    for (MU = start; MU <= stop; MU++) {
=======
#pragma omp parallel for schedule(guided) num_threads(nthread)
    for (long MU = start; MU <= stop; MU++) {
        int rank = 0;
>>>>>>> a91fd6c8
#ifdef _OPENMP
        rank = omp_get_thread_num();
#endif
        size_t nummu = primary_->shell(MU).nfunction();
        for (size_t NU = 0; NU < pshells_; NU++) {
            size_t numnu = primary_->shell(NU).nfunction();
            if (!schwarz_shell_mask_[MU * pshells_ + NU]) {
                continue;
            }
            for (size_t Pshell = 0; Pshell < Qshells_; Pshell++) {
                size_t PHI = aux_->shell(Pshell).function_index();
                size_t numP = aux_->shell(Pshell).nfunction();
                eri[rank]->compute_shell(Pshell, 0, MU, NU);
                for (size_t mu = 0; mu < nummu; mu++) {
                    size_t omu = primary_->shell(MU).function_index() + mu;
                    for (size_t nu = 0; nu < numnu; nu++) {
                        size_t onu = primary_->shell(NU).function_index() + nu;
                        if (!schwarz_fun_mask_[omu * nao_ + onu]) {
                            continue;
                        }
                        for (size_t P = 0; P < numP; P++) {
                            Mp[big_skips_[omu] - startind + (PHI + P) * small_skips_[omu] +
                               schwarz_fun_mask_[omu * nao_ + onu] - 1] =
                                buffer[rank][P * nummu * numnu + mu * numnu + nu];
                        }
                    }
                }
            }
        }
    }
}
void DFHelper::compute_sparse_pQq_blocking_p_symm(const size_t start, const size_t stop, double* Mp,
                                  std::vector<std::shared_ptr<TwoBodyAOInt>> eri) {
    size_t begin = pshell_aggs_[start];
    size_t end = pshell_aggs_[stop + 1] - 1;
    size_t block_size = end - begin + 1;
    size_t startind = symm_big_skips_[begin];
    //    outfile->Printf("      MU shell: (%zu, %zu)", start, stop);
    //    outfile->Printf(", nao index: (%zu, %zu), size: %zu\n", begin, end, block_size);

    // prepare eri buffers
    size_t nthread = nthreads_;
    if (eri.size() != nthreads_) nthread = eri.size();

    std::vector<const double*> buffer(nthread);
<<<<<<< HEAD
#pragma omp parallel private(rank) num_threads(nthread)
    {
=======
#pragma omp parallel num_threads(nthread)
    {
        int rank = 0;
>>>>>>> a91fd6c8
#ifdef _OPENMP
        rank = omp_get_thread_num();
#endif
        buffer[rank] = eri[rank]->buffer();
    }

<<<<<<< HEAD
    int MU, nummu, NU, numnu, Pshell, numP, mu, omu, nu, onu, P, PHI;
#pragma omp parallel for private(numP, Pshell, MU, NU, P, PHI, mu, nu, nummu, numnu, omu, onu, \
                                 rank) schedule(guided) num_threads(nthread)
    for (MU = start; MU <= stop; MU++) {
=======
#pragma omp parallel for schedule(guided) num_threads(nthread)
    for (long MU = start; MU <= stop; MU++) {
        int rank = 0;
>>>>>>> a91fd6c8
#ifdef _OPENMP
        rank = omp_get_thread_num();
#endif
        size_t nummu = primary_->shell(MU).nfunction();
        for (size_t NU = MU; NU < pshells_; NU++) {
            size_t numnu = primary_->shell(NU).nfunction();
            if (!schwarz_shell_mask_[MU * pshells_ + NU]) {
                continue;
            }
            for (size_t Pshell = 0; Pshell < Qshells_; Pshell++) {
                size_t PHI = aux_->shell(Pshell).function_index();
                size_t numP = aux_->shell(Pshell).nfunction();
                eri[rank]->compute_shell(Pshell, 0, MU, NU);
                for (size_t mu = 0; mu < nummu; mu++) {
                    size_t omu = primary_->shell(MU).function_index() + mu;
                    for (size_t nu = 0; nu < numnu; nu++) {
                        size_t onu = primary_->shell(NU).function_index() + nu;
                        if (!schwarz_fun_mask_[omu * nao_ + onu] || omu > onu) {
                            continue;
                        }
                        for (size_t P = 0; P < numP; P++) {
                            size_t jump = schwarz_fun_mask_[omu * nao_ + onu] - schwarz_fun_mask_[omu * nao_ + omu];
                            size_t ind1 = symm_big_skips_[omu] - startind + (PHI + P) * symm_small_skips_[omu] + jump;
                            Mp[ind1] = buffer[rank][P * nummu * numnu + mu * numnu + nu];
                        }
                    }
                }
            }
        }
    }
}
void DFHelper::grab_AO(const size_t start, const size_t stop, double* Mp) {
    size_t begin = Qshell_aggs_[start];
    size_t end = Qshell_aggs_[stop + 1] - 1;
    size_t block_size = end - begin + 1;
    std::string getf = AO_files_[AO_names_[1]];

    // presumably not thread safe or inherently sequential, but could revisit
    for (size_t i = 0, sta = 0; i < nao_; i++) {
        size_t size = block_size * small_skips_[i];
        size_t jump = begin * small_skips_[i];
        get_tensor_AO(getf, &Mp[sta], size, big_skips_[i] + jump);
        sta += size;
    }
}
void DFHelper::prepare_metric_core() {
    timer_on("DFH: metric contsruction");
    auto Jinv = std::make_shared<FittingMetric>(aux_, true);
    Jinv->form_fitting_metric();
    metrics_[1.0] = Jinv->get_metric();
    timer_off("DFH: metric contsruction");
}
double* DFHelper::metric_prep_core(double pow) {
    bool on = false;
    double power;
    for (auto& kv : metrics_) {
        if (!(std::fabs(pow - kv.first) > 1e-13)) {
            on = true;
            power = kv.first;
            break;
        }
    }
    if (!on) {
        power = pow;
        timer_on("DFH: metric power");
        SharedMatrix J = metrics_[1.0];
        J->power(power, condition_);
        metrics_[power] = J;
        timer_off("DFH: metric power");
    }
    return metrics_[power]->pointer()[0];
}
void DFHelper::prepare_metric() {

    // construct metric
    auto Jinv = std::make_shared<FittingMetric>(aux_, true);
    Jinv->form_fitting_metric();
    SharedMatrix metric = Jinv->get_metric();
    double* Mp = metric->pointer()[0];

    // create file
    std::string filename = "metric";
    filename.append(".");
    filename.append(std::to_string(1.0));
    filename_maker(filename, naux_, naux_, 1);
    metric_keys_.push_back(std::make_pair(1.0, filename));

    // store
    std::string putf = std::get<0>(files_[filename]);
    put_tensor(putf, Mp, 0, naux_ - 1, 0, naux_ - 1, "wb");
}
std::string DFHelper::return_metfile(double pow) {
    bool on = 0;
    std::string key;
    for (size_t i = 0; i < metric_keys_.size() && !on; i++) {
        double pos = std::get<0>(metric_keys_[i]);
        if (std::fabs(pos - pow) < 1e-12) {
            key = std::get<1>(metric_keys_[i]);
            on = 1;
        }
    }

    if (!on) key = compute_metric(pow);
    return key;
}
std::string DFHelper::compute_metric(double pow) {
    // ensure J
    if (std::fabs(pow - 1.0) < 1e-13)
        prepare_metric();
    else {
        // get metric
        auto metric = std::make_shared<Matrix>("met", naux_, naux_);
        double* metp = metric->pointer()[0];
        std::string filename = return_metfile(1.0);

        // get and compute
        get_tensor_(std::get<0>(files_[filename]), metp, 0, naux_ - 1, 0, naux_ - 1);
        metric->power(pow, condition_);

        // make new file
        std::string name = "metric";
        name.append(".");
        name.append(std::to_string(pow));
        filename_maker(name, naux_, naux_, 1);
        metric_keys_.push_back(std::make_pair(pow, name));

        // store
        std::string putf = std::get<0>(files_[name]);
        put_tensor(putf, metp, 0, naux_ - 1, 0, naux_ - 1, "wb");
    }
    return return_metfile(pow);
}

void DFHelper::metric_contraction_blocking(std::vector<std::pair<size_t, size_t>>& steps,
    size_t blocking_index, size_t block_sizes, size_t total_mem, size_t memory_factor, size_t memory_bump) {

    for (size_t i = 0, count = 1; i < blocking_index; i++, count++) {
        if (total_mem < count * block_sizes || i == blocking_index - 1) {
            if (count == 1 && i != blocking_index - 1) {
                std::stringstream error;
                error << "DFHelper:contract_metric: not enough memory, ";
                error << "needs at least " << ((count * block_sizes) * memory_factor + memory_bump) / (1024 * 1024 * 1024.0) * 8.
                      << "[GiB]";
                throw PSIEXCEPTION(error.str().c_str());
            }
            if (total_mem < count * block_sizes) {
                steps.push_back(std::make_pair(i - count + 1, i - 1));
                i--;
            }
            else {
                steps.push_back(std::make_pair(i - count + 1, i));
            }
            count = 0;
        }
    }

}

void DFHelper::contract_metric_Qpq(std::string file, double* metp, double* Mp, double* Fp, const size_t total_mem) {

    std::string getf = std::get<0>(files_[file]);
    std::string putf = std::get<1>(files_[file]);

    size_t Q = std::get<0>(sizes_[getf]);
    size_t l = std::get<1>(sizes_[getf]);
    size_t r = std::get<2>(sizes_[getf]);

    std::string op = "wb";
    std::vector<std::pair<size_t, size_t>> steps;
    metric_contraction_blocking(steps, l, Q * r, total_mem, 2, naux_ * naux_);

    for (size_t i = 0; i < steps.size(); i++) {
        size_t begin = std::get<0>(steps[i]);
        size_t end = std::get<1>(steps[i]);
        size_t bs = end - begin + 1;

        get_tensor_(getf, Mp, 0, Q - 1, begin * r, (end + 1) * r - 1);
        timer_on("DFH: Total Workflow");
        C_DGEMM('T', 'N', bs*r, Q, Q, 1.0, Mp, bs*r, metp, Q, 0.0, Fp, Q);
        timer_off("DFH: Total Workflow");
        put_tensor(putf, Fp, begin, end, 0, r * Q - 1, op);
    }

}

void DFHelper::contract_metric(std::string file, double* metp, double* Mp, double* Fp, const size_t total_mem) {

    std::string getf = std::get<0>(files_[file]);
    std::string putf = std::get<1>(files_[file]);
    size_t a0 = std::get<0>(sizes_[getf]);
    size_t a1 = std::get<1>(sizes_[getf]);
    size_t a2 = std::get<2>(sizes_[getf]);

    std::string op = "wb";
    std::vector<std::pair<size_t, size_t>> steps;

    // contract in steps
    if (std::get<2>(transf_[file])) {

        // determine blocking
        // both pqQ and pQq formats block through p, which is index 0
        metric_contraction_blocking(steps, a0, a1 * a2, total_mem, 2, naux_ * naux_);

        // grab val, the inner contractions are different depending on the form
        size_t val = std::get<2>(transf_[file]);
        for (size_t i = 0; i < steps.size(); i++) {
            size_t begin = std::get<0>(steps[i]);
            size_t end = std::get<1>(steps[i]);
            size_t bs = end - begin + 1;

            get_tensor_(getf, Mp, begin, end, 0, a1 * a2 - 1);
            timer_on("DFH: Total Workflow");

            if(val == 2) {
                C_DGEMM('N', 'N', bs * a1, a2, a2, 1.0, Mp, a2, metp, a2, 0.0, Fp, a2);
            } else {
                #pragma omp parallel for num_threads(nthreads_)
<<<<<<< HEAD
                for(int i = 0; i < bs; i++){
=======
                for(long i = 0; i < bs; i++){
>>>>>>> a91fd6c8
                    C_DGEMM('N', 'N', a1, a2, a1, 1.0, metp, a1, &Mp[i*a1*a2], a2,
                        0.0, &Fp[i*a1*a2], a2);
                }
            }
            timer_off("DFH: Total Workflow");
            put_tensor(putf, Fp, begin, end, 0, a1 * a2 - 1, op);
        }

    } else {

        // determine blocking
        // the Qpq format blocks through p, which is index 1
        metric_contraction_blocking(steps, a1, a0 * a2, total_mem, 2, naux_ * naux_);

        for (size_t i = 0; i < steps.size(); i++) {
            size_t begin = std::get<0>(steps[i]);
            size_t end = std::get<1>(steps[i]);
            size_t bs = end - begin + 1;

            get_tensor_(getf, Mp, 0, a0 - 1, begin * a2, (end + 1) * a2 - 1);
            timer_on("DFH: Total Workflow");
            C_DGEMM('N', 'N', a0, bs * a2, a0, 1.0, metp, a0, Mp, bs * a2, 0.0, Fp, bs * a2);
            timer_off("DFH: Total Workflow");
            put_tensor(putf, Fp, 0, a0 - 1, begin * a2, (end + 1) * a2 - 1, op);
        }
    }
}

void DFHelper::contract_metric_AO_core(double* Qpq, double* metp) {
// loop and contract
#pragma omp parallel for num_threads(nthreads_) schedule(guided)
<<<<<<< HEAD
    for (int j = 0; j < nao_; j++) {
=======
    for (long j = 0; j < nao_; j++) {
>>>>>>> a91fd6c8
        size_t mi = small_skips_[j];
        size_t skips = big_skips_[j];
        C_DGEMM('N', 'N', naux_, mi, naux_, 1.0, metp, naux_, &Qpq[skips], mi, 0.0, &Ppq_[skips], mi);
    }
}

void DFHelper::contract_metric_AO_core_symm(double* Qpq, double* metp, size_t begin, size_t end) {
    // loop and contract
    size_t startind = symm_big_skips_[begin];
#pragma omp parallel for num_threads(nthreads_) schedule(guided)
<<<<<<< HEAD
    for (int j = begin; j <= end; j++) {
=======
    for (long j = begin; j <= end; j++) {
>>>>>>> a91fd6c8
        size_t mi = symm_small_skips_[j];
        size_t si = small_skips_[j];
        size_t jump = symm_ignored_columns_[j];
        size_t skip1 = big_skips_[j];
        size_t skip2 = symm_big_skips_[j] - startind;
        C_DGEMM('N', 'N', naux_, mi, naux_, 1.0, metp, naux_, &Qpq[skip2], mi, 0.0, &Ppq_[skip1 + jump], si);
    }
    // copy upper-to-lower
    double* Ppq = Ppq_.get();
#pragma omp parallel for num_threads(nthreads_) schedule(static)
<<<<<<< HEAD
    for (int omu = begin; omu <= end; omu++) {
=======
    for (long omu = begin; omu <= end; omu++) {
>>>>>>> a91fd6c8
        for (size_t Q = 0; Q < naux_; Q++) {
            for (size_t onu = omu + 1; onu < nao_; onu++) {
                if (schwarz_fun_mask_[omu * nao_ + onu]) {
                    size_t ind1 = big_skips_[onu] + Q * small_skips_[onu] + schwarz_fun_mask_[onu * nao_ + omu] - 1;
                    size_t ind2 = big_skips_[omu] + Q * small_skips_[omu] + schwarz_fun_mask_[omu * nao_ + onu] - 1;
                    Ppq[ind1] = Ppq[ind2];
                }
            }
        }
    }
}
void DFHelper::add_space(std::string key, SharedMatrix M) {
    size_t a0 = M->rowspi()[0];
    size_t a1 = M->colspi()[0];

    if (!built_) {
        throw PSIEXCEPTION("DFHelper:add_space: call initialize() before adding spaces!");
    } else if (a0 != nao_) {
        std::stringstream error;
        error << "DFHelper:add_space: illegal space (" << key << "), primary axis is not nao";
        throw PSIEXCEPTION(error.str().c_str());
    } else if (spaces_.find(key) != spaces_.end()) {
        if (a1 != std::get<1>(spaces_[key])) {
            std::stringstream error;
            error << "DFHelper:add_space: illegal space (" << key << "), new space has incorrect dimension!";
            throw PSIEXCEPTION(error.str().c_str());
        }
    }
    sorted_spaces_.push_back(std::make_pair(key, a1));
    spaces_[key] = std::make_tuple(M, a1);
}
void DFHelper::add_transformation(std::string name, std::string key1, std::string key2, std::string order) {

    if (spaces_.find(key1) == spaces_.end()) {
        std::stringstream error;
        error << "DFHelper:add_transformation: first space (" << key1 << "), is not in space list!";
        throw PSIEXCEPTION(error.str().c_str());
    } else if (spaces_.find(key2) == spaces_.end()) {
        std::stringstream error;
        error << "DFHelper:add_transformation: second space (" << key2 << "), is not in space list!";
        throw PSIEXCEPTION(error.str().c_str());
    }

    int op;
    if (!order.compare("Qpq")){
        op = 0;
    } else if (!order.compare("pQq")){
        op = 1;
    } else if(!order.compare("pqQ")) {
        op = 2;
    } else {
        throw PSIEXCEPTION("DF_Hepler:add_transformation: incorrect integral format, use 'Qpq', 'pQq', or 'pqQ'");
    }
    transf_[name] = std::make_tuple(key1, key2, op);

    size_t a1 = std::get<1>(spaces_[key1]);
    size_t a2 = std::get<1>(spaces_[key2]);
    filename_maker(name, naux_, a1, a2, op);

}
void DFHelper::clear_spaces() {

    // clear spaces
    spaces_.clear();
    sorted_spaces_.clear();
    order_.clear();
    bspace_.clear();
    strides_.clear();

    // no ordering
    ordered_ = false;
    transformed_ = false;
}

void DFHelper::clear_all() {

    // invokes destructors, eliminating all files.
    file_streams_.clear();

    // clears all info
    clear_spaces();
    files_.clear();
    sizes_.clear();
    tsizes_.clear();
    transf_.clear();
    transf_core_.clear();
}

std::pair<size_t, size_t> DFHelper::identify_order() {
    // Identify order of transformations to use strategic intermediates
    std::sort(sorted_spaces_.begin(), sorted_spaces_.end(),
              [](const std::pair<std::string, size_t>& left, const std::pair<std::string, size_t>& right) {
                  return left.second < right.second;
              });

    // copy transf_ keys into a list of needs
    std::list<std::string> needs;
    for (auto const& itr : transf_) needs.push_back(itr.first);

    // construct best transformation order
    size_t largest = 0, maximum = 0, small, large, op;
    for (size_t i = 0; i < sorted_spaces_.size(); i++) {
        bool on = false;
        size_t st = 0;
        std::string str = sorted_spaces_[i].first;

        auto itr = needs.begin();
        while (itr != needs.end()) {
            op = 0;
            op = (!(std::get<0>(transf_[*itr]).compare(str)) ? 1 : op);
            op = (!(std::get<1>(transf_[*itr]).compare(str)) ? 2 : op);
            if (op != 0) {
                if (!on) {
                    bspace_.push_back(str);
                    on = true;
                }
                small = (op == 1 ? std::get<1>(spaces_[std::get<0>(transf_[*itr])])
                                 : std::get<1>(spaces_[std::get<1>(transf_[*itr])]));
                large = (op == 1 ? std::get<1>(spaces_[std::get<1>(transf_[*itr])])
                                 : std::get<1>(spaces_[std::get<0>(transf_[*itr])]));
                maximum = (maximum < small * large ? small * large : maximum);
                largest = (largest < small ? small : largest);
                order_.push_back(*itr);
                st++;
                itr = needs.erase(itr);
            } else
                itr++;
        }
        if (st > 0) {
            strides_.push_back(st);
        }
    }
    // print_order();
    ordered_ = true;
    return std::make_pair(largest, maximum);
}
void DFHelper::print_order() {
    size_t o = order_.size();
    size_t b = bspace_.size();
    outfile->Printf("\n     ==> DFHelper:--Begin Transformations Information <==\n\n");
    outfile->Printf("   Transformation order:\n");
    for (size_t i = 0; i < o; i++) {
        outfile->Printf("         %s: (%s, %s)\n", order_[i].c_str(), std::get<0>(transf_[order_[i]]).c_str(),
                        std::get<1>(transf_[order_[i]]).c_str());
    }
    outfile->Printf("\n    Best Spaces:\n");
    for (size_t i = 0; i < b; i++) {
        outfile->Printf("         (space: %s, size: %zu)\n", bspace_[i].c_str(), std::get<1>(spaces_[bspace_[i]]));
    }
    outfile->Printf("\n    Transformation strides: ");
    for (size_t i = 0; i < b; i++) {
        outfile->Printf("%zu", strides_[i]);
        if (i < b - 1) outfile->Printf(", ");
    }
    outfile->Printf("\n\n     ==> DFHelper:--End Transformations Information <==\n\n");
}


void DFHelper::transform() {

    if(debug_) {
        outfile->Printf("Entering DFHelper::transform\n");
    }

    timer_on("DFH: transform()");
    // outfile->Printf("\n     ==> DFHelper:--Begin Transformations <==\n\n");

    size_t nthreads = nthreads_;
    size_t naux = naux_;
    size_t nao = nao_;

    // reset tranposes (in case the transpose() function was called)
    tsizes_.clear();

    // get optimal path and info
    if (!ordered_) info_ = identify_order();
    size_t wtmp = std::get<0>(info_);
    size_t wfinal = std::get<1>(info_);

    // prep AO file stream if STORE + !AO_core_
    if (!direct_iaQ_ && !direct_ && !AO_core_) stream_check(AO_files_[AO_names_[1]], "rb");

    // get Q blocking scheme
    std::vector<std::pair<size_t, size_t>> Qsteps;
    std::pair<size_t, size_t> Qlargest = Qshell_blocks_for_transform(memory_, wtmp, wfinal, Qsteps);
    size_t max_block = std::get<1>(Qlargest);

    // prepare eri and C buffers per thread
    size_t nthread = nthreads_;
    std::vector<std::vector<double>> C_buffers(nthreads_);
    std::shared_ptr<BasisSet> zero = BasisSet::zero_ao_basis_set();
    auto rifactory = std::make_shared<IntegralFactory>(aux_, zero, primary_, primary_);
    std::vector<std::shared_ptr<TwoBodyAOInt>> eri(nthread);
#pragma omp parallel num_threads(nthreads_)
    {
        int rank = 0;
#ifdef _OPENMP
        rank = omp_get_thread_num();
#endif
        std::vector<double> Cp(nao * wtmp);
        C_buffers[rank] = Cp;
        eri[rank] = std::shared_ptr<TwoBodyAOInt>(rifactory->eri());
    }

    // allocate in-core transformed integrals if necessary
    if(MO_core_){
        for (auto& kv : transf_) {
            size_t size = std::get<1>(spaces_[std::get<0>(kv.second)]) * std::get<1>(spaces_[std::get<1>(kv.second)]);
            transf_core_[kv.first] = std::unique_ptr<double[]>(new double[size * naux]);
        }
    }

    // scope buffer declarations
    {

        // declare buffers
        std::unique_ptr<double[]> T(new double[max_block * nao * wtmp]);
        std::unique_ptr<double[]> F(new double[max_block * wfinal]);
        std::unique_ptr<double[]> N;
        double* Tp = T.get();
        double* Fp = F.get();
        double* Np;
        if(!MO_core_){
            N = std::unique_ptr<double[]>(new double[max_block * wfinal]);
            Np = N.get();
        }

        // AO buffer, allocate if not in-core, else point to in-core
        std::unique_ptr<double[]> M;
        double* Mp;
        if (!AO_core_) {
            M = std::unique_ptr<double[]>(new double[std::get<0>(Qlargest)]);
            Mp = M.get();
        } else {
            Mp = Ppq_.get();
        }

        // transform in steps, blocking over the auxiliary basis (Q blocks)
        for (size_t j = 0, bcount = 0, block_size; j < Qsteps.size(); j++, bcount += block_size) {

            // Qshell step info
            size_t start = std::get<0>(Qsteps[j]);
            size_t stop = std::get<1>(Qsteps[j]);
            size_t begin = Qshell_aggs_[start];
            size_t end = Qshell_aggs_[stop + 1] - 1;
            block_size = end - begin + 1;

            // print step info
            // outfile->Printf("      Qshell: (%zu, %zu)", start, stop);
            // outfile->Printf(", PHI: (%zu, %zu), size: %zu\n", begin, end, block_size);

            // get AO chunk according to directives
            if (AO_core_) {
                ; // pass
            } else if (direct_iaQ_) {
                timer_on("DFH: Total Workflow");
                compute_dense_Qpq_blocking_Q(start, stop, Mp, eri);
                timer_off("DFH: Total Workflow");
            } else if (direct_) {
                timer_on("DFH: Total Workflow");
                compute_sparse_pQq_blocking_Q(start, stop, Mp, eri);
                timer_off("DFH: Total Workflow");
            } else {
                timer_on("DFH: Grabbing AOs");
                grab_AO(start, stop, Mp);
                timer_off("DFH: Grabbing AOs");
            }


            // stride through best spaces
            for (size_t i = 0, count = 0; i < bspace_.size(); count += strides_[i], i++) {

                // grab best space
                std::string bspace = bspace_[i];
                size_t bsize = std::get<1>(spaces_[bspace]);
                double* Bp = std::get<0>(spaces_[bspace])->pointer()[0];

                // index bump if AOs are in core
                size_t bump = (AO_core_ ? bcount * nao_ * nao_ : 0);

                // perform first contraction
                timer_on("DFH: Total Workflow");
                timer_on("DFH: Total Transform");
                timer_on("DFH: 1st Contraction");
                if (direct_iaQ_) {
                    // (qb)(Q|pq)->(Q|pb)
                    C_DGEMM('N', 'N', block_size * nao_, bsize, nao_, 1.0, &Mp[bump], nao_, Bp, bsize, 0.0, Tp, bsize);
                } else {
                    // (bq)(p|Qq)->(p|Qb)
                    first_transform_pQq(nao, naux, bsize, bcount, block_size, Mp, Tp, Bp, C_buffers);
                }
                timer_off("DFH: 1st Contraction");
                timer_off("DFH: Total Transform");
                timer_off("DFH: Total Workflow");

                // to completion per transformation
                for (size_t k = 0; k < strides_[i]; k++) {

                    // get transformation info
                    std::string left = std::get<0>(transf_[order_[count + k]]);
                    std::string right = std::get<1>(transf_[order_[count + k]]);
                    bool bleft = (bspace.compare(left) == 0 ? true : false);

                    // get worst space
                    std::tuple<SharedMatrix, size_t> I = (bleft ? spaces_[right] : spaces_[left]);
                    double* Wp = std::get<0>(I)->pointer()[0];
                    size_t wsize = std::get<1>(I);

                    // grab in-core pointer
                    if(direct_iaQ_ && MO_core_){
                        Fp = transf_core_[order_[count + k]].get();
                    } else if (MO_core_) {
                        Np = transf_core_[order_[count + k]].get();
                    }

                    // perform final contraction
                    // (wp)(p|Qb)->(w|Qb)
                    timer_on("DFH: Total Workflow");
                    timer_on("DFH: Total Transform");
                    timer_on("DFH: 2nd Contraction");
                    if (direct_iaQ_) {
                        size_t bump = (MO_core_ ? begin * wsize * bsize : 0);
                        // (pw)(Q|pb)->(Q|bw)
                        if(bleft){
                            #pragma omp parallel for num_threads(nthreads_)
<<<<<<< HEAD
                            for (int i = 0; i < block_size; i++){
=======
                            for (long i = 0; i < block_size; i++){
>>>>>>> a91fd6c8
                                C_DGEMM('T', 'N', bsize, wsize, nao_, 1.0, &Tp[i * nao_ * bsize],
                                    bsize, Wp, wsize, 0.0, &Fp[bump + i * wsize * bsize], wsize);
                            }
                        } else {
                        // (pw)(Q|pb)->(Q|wb)
                            #pragma omp parallel for num_threads(nthreads_)
<<<<<<< HEAD
                            for (int i = 0; i < block_size; i++){
=======
                            for (long i = 0; i < block_size; i++){
>>>>>>> a91fd6c8
                                C_DGEMM('T', 'N', wsize, bsize, nao_, 1.0, Wp, wsize, &Tp[i * nao_ * bsize],
                                    bsize, 0.0, &Fp[bump + i * wsize * bsize], bsize);
                            }
                        }
                    } else {
                        // (pw)(p|Qb)->(w|Qb)
                        C_DGEMM('T', 'N', wsize, block_size * bsize, nao_, 1.0, Wp, wsize, Tp, block_size * bsize, 0.0, Fp,
                            block_size * bsize);
                    }
                    timer_off("DFH: 2nd Contraction");
                    timer_off("DFH: Total Transform");
                    timer_off("DFH: Total Workflow");

                    // put the transformations away
                    timer_on("DFH: MO to disk");
                    if (direct_iaQ_) {
                        put_transformations_Qpq(naux, begin, end, wsize, bsize, Fp, count + k, bleft);
                    } else {
                        put_transformations_pQq(naux, begin, end, block_size, bcount, wsize, bsize, Np, Fp, count + k, bleft);
                    }
                    timer_off("DFH: MO to disk");
                }
            }
        }
    } // buffers destroyed with std housekeeping

    // outfile->Printf("\n     ==> DFHelper:--End Transformations (disk)<==\n\n");

    // transformations complete, time for metric contractions

    timer_on("DFH: Direct Contractions");
    if(direct_iaQ_ || direct_) {

        // prepare metric
        std::unique_ptr<double[]> metric;
        double* metp;
        if (!hold_met_) {
            metric = std::unique_ptr<double[]>(new double[naux_ * naux_]);
            metp = metric.get();
            std::string filename = return_metfile(mpower_);
            get_tensor_(std::get<0>(files_[filename]), metp, 0, naux_ - 1, 0, naux_ - 1);
        } else
            metp = metric_prep_core(mpower_);

        if (direct_iaQ_) {

            if(MO_core_) {

                std::unique_ptr<double[]> N(new double[naux * wfinal]);
                double* Np = N.get();

                for (auto& kv : transf_core_) {
                    size_t l = std::get<0>(sizes_[std::get<1>(files_[kv.first])]);
                    size_t r = std::get<1>(sizes_[std::get<1>(files_[kv.first])]);
                    size_t Q = std::get<2>(sizes_[std::get<1>(files_[kv.first])]);

                    double* Lp = kv.second.get();
                    C_DCOPY(l * r * Q, Lp, 1, Np, 1);

                    // (Q|ia) (PQ) -> (ia|Q)
                    C_DGEMM('T', 'N', l*r, Q, Q, 1.0, Np, l*r, metp, Q, 0.0, Lp, Q);
                }

            } else {

                // total size allowed, in doubles
                size_t total_mem =
                    (memory_ > wfinal * naux * 2 + naux_ * naux_ ? wfinal * naux : (memory_ - naux_ * naux_) / 2);

                std::unique_ptr<double[]> M(new double[total_mem]);
                std::unique_ptr<double[]> F(new double[total_mem]);
                double* Mp = M.get();
                double* Fp = F.get();
                for (std::vector<std::string>::iterator itr = order_.begin(); itr != order_.end(); itr++)
                    contract_metric_Qpq(*itr, metp, Mp, Fp, total_mem);

            }

        } else if (direct_) {

            if(!MO_core_){

                // total size allowed, in doubles.
                // note that memory - naux2 cannot be negative (handled in init)
                size_t total_mem =
                    (memory_ > wfinal * naux * 2 + naux_ * naux_ ? wfinal * naux : (memory_ - naux_ * naux_) / 2);

                std::unique_ptr<double[]> M(new double[total_mem]);
                std::unique_ptr<double[]> F(new double[total_mem]);
                double* Mp = M.get();
                double* Fp = F.get();

                for (std::vector<std::string>::iterator itr = order_.begin(); itr != order_.end(); itr++)
                    contract_metric(*itr, metp, Mp, Fp, total_mem);

            } else {

                std::unique_ptr<double[]> N(new double[naux * wfinal]);
                double* Np = N.get();

                for (auto& kv : transf_core_) {
                    size_t a0 = std::get<0>(sizes_[std::get<1>(files_[kv.first])]);
                    size_t a1 = std::get<1>(sizes_[std::get<1>(files_[kv.first])]);
                    size_t a2 = std::get<2>(sizes_[std::get<1>(files_[kv.first])]);

                    double* Lp = kv.second.get();
                    C_DCOPY(a0 * a1 * a2, Lp, 1, Np, 1);

                    // the following differs depending on the form being outputted
                    // 0 : Qpq -- 1 : pQq -- 2 : pqQ

                    if (std::get<2>(transf_[kv.first]) == 2) {
                        C_DGEMM('N', 'N', a0 * a1, a2, a2, 1.0, Np, a2, metp, a2, 0.0, Lp, a2);
                    } else if (std::get<2>(transf_[kv.first]) == 0) {
                        C_DGEMM('N', 'N', a0, a1 * a2, a0, 1.0, metp, naux, Np, a1 * a2, 0.0, Lp, a1 * a2);
                    } else {
                        #pragma omp parallel for num_threads(nthreads_)
<<<<<<< HEAD
                        for(int i = 0; i < a0; i++){
=======
                        for(long i = 0; i < a0; i++){
>>>>>>> a91fd6c8
                            C_DGEMM('N', 'N', a1, a2, a1, 1.0, metp, naux, &Np[i*a1*a2], a2,
                                0.0, &Lp[i*a1*a2], a2);
                        }
                    }
                }
            }
        }
    }
    timer_off("DFH: Direct Contractions");
    timer_off("DFH: transform()");
    transformed_ = true;

    if(debug_) {
        outfile->Printf("Exiting DFHelper::transform\n");
    }
}

void DFHelper::first_transform_pQq(size_t nao, size_t naux, size_t bsize, size_t bcount, size_t block_size,
    double* Mp, double* Tp, double* Bp, std::vector<std::vector<double>>& C_buffers){

    // perform first contraction on pQq, thread over p.
<<<<<<< HEAD
    #pragma omp parallel for firstprivate(nao, naux, bsize, block_size, rank) schedule(guided) num_threads(nthreads_)
    for (int k = 0; k < nao_; k++) {
=======
    #pragma omp parallel for schedule(guided) num_threads(nthreads_)
    for (long k = 0; k < nao_; k++) {
>>>>>>> a91fd6c8

        // truncate transformation matrix according to fun_mask
        size_t sp_size = small_skips_[k];
        size_t jump = (AO_core_ ? big_skips_[k] + bcount * sp_size : (big_skips_[k] * block_size) / naux_);

        int rank = 0;
        #ifdef _OPENMP
        rank = omp_get_thread_num();
        #endif
        for (size_t m = 0, sp_count = -1; m < nao_; m++) {
            if (schwarz_fun_mask_[k * nao_ + m]) {
                sp_count++;
                C_DCOPY(bsize, &Bp[m * bsize], 1, &C_buffers[rank][sp_count * bsize], 1);
            }
        }

        // (Qm)(mb)->(Qb)
        C_DGEMM('N', 'N', block_size, bsize, sp_size, 1.0, &Mp[jump], sp_size, &C_buffers[rank][0], bsize,
                0.0, &Tp[k * block_size * bsize], bsize);
    }
}

void DFHelper::put_transformations_Qpq(int naux, int begin, int end,
    int wsize, int bsize, double* Fp, int ind, bool bleft){

    // incoming transformed integrals to this function are in a Qpq format.
    // if MO_core is on, do nothing
    // else, the buffers are put to disk.

    if(!MO_core_) {

        // "ab" is great here since we are actually appending.
        std::string putf = std::get<0>(files_[order_[ind]]);
        std::string op = "ab";

        if (bleft) {
            put_tensor(putf, Fp, std::make_pair(begin, end), std::make_pair(0, bsize - 1),
                std::make_pair(0, wsize - 1), op);
        } else {
            put_tensor(putf, Fp, std::make_pair(begin, end), std::make_pair(0, wsize - 1),
                std::make_pair(0, bsize - 1), op);
        }

    }

}

void DFHelper::put_transformations_pQq(int naux, int begin, int end, int rblock_size, int bcount,
    int wsize, int bsize, double* Np, double* Fp, int ind, bool bleft){

    // incoming transformed integrals to this function are in a pQq format.
    // first, the integrals are tranposed to the desired format specified in add_transformation().
    // if MO_core is on, then the LHS buffers are final destinations.
    // else, the buffers are put to disk.

    // setup ~
    int lblock_size = rblock_size;
    std::string putf, op;
    if(!MO_core_) {
        putf = (!direct_ ? std::get<1>(files_[order_[ind]]) : std::get<0>(files_[order_[ind]]));
        op = "wb";
        bcount = 0;
    } else {
        lblock_size = naux;
    }

    if (bleft) {

        // result is in pqQ format
        if (std::get<2>(transf_[order_[ind]]) == 2) {

            // (w|Qb)->(bw|Q)
            #pragma omp parallel for num_threads(nthreads_)
<<<<<<< HEAD
            for (int z = 0; z < wsize; z++) {
=======
            for (long z = 0; z < wsize; z++) {
>>>>>>> a91fd6c8
                for (size_t y = 0; y < bsize; y++) {
                    for (size_t x = 0; x < rblock_size; x++) {
                        Np[y * wsize * lblock_size + z * lblock_size + (bcount + x)]
                            = Fp[z * bsize * rblock_size + x * bsize + y];
                    }
                }
            }
            if(!MO_core_){
                put_tensor(putf, Np, std::make_pair(0, bsize - 1), std::make_pair(0, wsize - 1),
                           std::make_pair(begin, end), op);
            }

        // result is in Qpq format
        } else if (std::get<2>(transf_[order_[ind]]) == 0) {

            // (w|Qb)->(Q|bw)
            #pragma omp parallel for num_threads(nthreads_)
<<<<<<< HEAD
            for (int x = 0; x < rblock_size; x++) {
=======
            for (long x = 0; x < rblock_size; x++) {
>>>>>>> a91fd6c8
                for (size_t z = 0; z < wsize; z++) {
                    for (size_t y = 0; y < bsize; y++) {
                        Np[(bcount + x) * bsize * wsize + y * wsize + z]
                            = Fp[z * bsize *rblock_size + x * bsize + y];
                    }
                }
            }
            if(!MO_core_){
                put_tensor(putf, Np, std::make_pair(begin, end), std::make_pair(0, bsize - 1),
                           std::make_pair(0, wsize - 1), op);
            }

        // result is in pQq format
        } else {

            // (w|Qb)->(bQw)
            #pragma omp parallel for num_threads(nthreads_)
<<<<<<< HEAD
            for (int x = 0; x < rblock_size; x++) {
=======
            for (long x = 0; x < rblock_size; x++) {
>>>>>>> a91fd6c8
                for (size_t y = 0; y < bsize; y++) {
                    for (size_t z = 0; z < wsize; z++) {
                        Np[y * lblock_size * wsize + (bcount + x) * wsize + z]
                            = Fp[z * bsize *rblock_size + x * bsize + y];
                    }
                }
            }
            if(!MO_core_){
                put_tensor(putf, Np, std::make_pair(0, bsize - 1), std::make_pair(begin, end),
                           std::make_pair(0, wsize - 1), op);
            }

        }

    } else {

        // result is in pqQ format
        if (std::get<2>(transf_[order_[ind]]) == 2) {

            // (w|Qb)->(wbQ)
            #pragma omp parallel for num_threads(nthreads_)
<<<<<<< HEAD
            for (int z = 0; z < wsize; z++) {
=======
            for (long z = 0; z < wsize; z++) {
>>>>>>> a91fd6c8
                for (size_t x = 0; x < rblock_size; x++) {
                    for (size_t y = 0; y < bsize; y++) {
                        Np[z * lblock_size * bsize + y * lblock_size + (bcount + x)]
                            = Fp[z * rblock_size * bsize + x * bsize + y];
                    }
                }
            }
            if(!MO_core_){
                put_tensor(putf, Np, std::make_pair(0, wsize - 1), std::make_pair(0, bsize - 1),
                           std::make_pair(begin, end), op);
            }

        // result is in Qpq format
        } else if (std::get<2>(transf_[order_[ind]]) == 0) {

            // (w|Qb)->(Q|wb)
            #pragma omp parallel for num_threads(nthreads_)
<<<<<<< HEAD
            for (int x = 0; x < rblock_size; x++) {
=======
            for (long x = 0; x < rblock_size; x++) {
>>>>>>> a91fd6c8
                for (size_t z = 0; z < wsize; z++) {
                    C_DCOPY(bsize, &Fp[z * rblock_size * bsize + x * bsize],
                        1, &Np[(bcount + x) * wsize * bsize + z * bsize], 1);
                }
            }
            if(!MO_core_){
                put_tensor(putf, Np, std::make_pair(begin, end), std::make_pair(0, wsize - 1),
                           std::make_pair(0, bsize - 1), op);
            }

        // result is in pQq format
        } else {

            // (w|Qb)
            if(!MO_core_){
                put_tensor(putf, Fp, std::make_pair(0, wsize - 1), std::make_pair(begin, end),
                           std::make_pair(0, bsize - 1), op);
            } else {
                // we have to copy over the buffer
                #pragma omp parallel for num_threads(nthreads_)
<<<<<<< HEAD
                for (int x = 0; x < wsize; x++) {
=======
                for (long x = 0; x < wsize; x++) {
>>>>>>> a91fd6c8
                    for(size_t y = 0; y < rblock_size; y++) {
                        C_DCOPY(bsize, &Fp[x * rblock_size * bsize + y * bsize],
                            1, &Np[x * lblock_size * bsize + (bcount + y) * bsize], 1);
                    }
                }

            }

        }

    }
}

// Fill using a pointer, be cautious of bounds!!
void DFHelper::fill_tensor(std::string name, double* b) {
    check_file_key(name);
    std::string filename = std::get<1>(files_[name]);
    std::tuple<size_t, size_t, size_t> sizes;
    sizes = (tsizes_.find(filename) != tsizes_.end() ? tsizes_[filename] : sizes_[filename]);

    fill_tensor(name, b, {0, std::get<0>(sizes)}, {0, std::get<1>(sizes)}, {0, std::get<2>(sizes)});
}
void DFHelper::fill_tensor(std::string name, double* b, std::vector<size_t> a1) {
    check_file_key(name);
    std::string filename = std::get<1>(files_[name]);
    std::tuple<size_t, size_t, size_t> sizes;
    sizes = (tsizes_.find(filename) != tsizes_.end() ? tsizes_[filename] : sizes_[filename]);

    fill_tensor(name, b, a1, {0, std::get<1>(sizes)}, {0, std::get<2>(sizes)});
}
void DFHelper::fill_tensor(std::string name, double* b, std::vector<size_t> a1, std::vector<size_t> a2) {
    check_file_key(name);
    std::string filename = std::get<1>(files_[name]);
    std::tuple<size_t, size_t, size_t> sizes;
    sizes = (tsizes_.find(filename) != tsizes_.end() ? tsizes_[filename] : sizes_[filename]);

    fill_tensor(name, b, a1, a2, {0, std::get<2>(sizes)});
}
void DFHelper::fill_tensor(std::string name, double* b, std::vector<size_t> a1, std::vector<size_t> a2,
                            std::vector<size_t> a3) {
    if (a1.size() != 2) {
        std::stringstream error;
        error << "DFHelper:fill_tensor:  axis 0 tensor indexing vector has " << a1.size() << " elements!";
        throw PSIEXCEPTION(error.str().c_str());
    }
    if (a2.size() != 2) {
        std::stringstream error;
        error << "DFHelper:fill_tensor:  axis 1 tensor indexing vector has " << a2.size() << " elements!";
        throw PSIEXCEPTION(error.str().c_str());
    }
    if (a3.size() != 2) {
        std::stringstream error;
        error << "DFHelper:fill_tensor:  axis 2 tensor indexing vector has " << a3.size() << " elements!";
        throw PSIEXCEPTION(error.str().c_str());
    }

    check_file_key(name);
    std::string filename = std::get<1>(files_[name]);

    // being pythonic ;)
    std::pair<size_t, size_t> i0 = std::make_pair(a1[0], a1[1] - 1);
    std::pair<size_t, size_t> i1 = std::make_pair(a2[0], a2[1] - 1);
    std::pair<size_t, size_t> i2 = std::make_pair(a3[0], a3[1] - 1);

    get_tensor_(filename, b, i0, i1, i2);
}

// Fill using a pre-allocated SharedMatrix
void DFHelper::fill_tensor(std::string name, SharedMatrix M) {
    std::string filename = std::get<1>(files_[name]);
    std::tuple<size_t, size_t, size_t> sizes;
    sizes = (tsizes_.find(filename) != tsizes_.end() ? tsizes_[filename] : sizes_[filename]);

    fill_tensor(name, M, {0, std::get<0>(sizes)}, {0, std::get<1>(sizes)}, {0, std::get<2>(sizes)});
}
void DFHelper::fill_tensor(std::string name, SharedMatrix M, std::vector<size_t> a1) {
    std::string filename = std::get<1>(files_[name]);
    std::tuple<size_t, size_t, size_t> sizes;
    sizes = (tsizes_.find(filename) != tsizes_.end() ? tsizes_[filename] : sizes_[filename]);

    fill_tensor(name, M, a1, {0, std::get<1>(sizes)}, {0, std::get<2>(sizes)});
}
void DFHelper::fill_tensor(std::string name, SharedMatrix M, std::vector<size_t> a1, std::vector<size_t> a2) {
    std::string filename = std::get<1>(files_[name]);
    std::tuple<size_t, size_t, size_t> sizes;
    sizes = (tsizes_.find(filename) != tsizes_.end() ? tsizes_[filename] : sizes_[filename]);

    fill_tensor(name, M, a1, a2, {0, std::get<2>(sizes)});
}
void DFHelper::fill_tensor(std::string name, SharedMatrix M, std::vector<size_t> t0, std::vector<size_t> t1,
                            std::vector<size_t> t2) {
    std::string filename = std::get<1>(files_[name]);
    // has this integral been transposed?
    std::tuple<size_t, size_t, size_t> sizes;
    sizes = (tsizes_.find(filename) != tsizes_.end() ? tsizes_[filename] : sizes_[filename]);

    if (t0.size() != 2) {
        std::stringstream error;
        error << "DFHelper:fill_tensor:  axis 0 tensor indexing vector has " << t0.size() << " elements!";
        throw PSIEXCEPTION(error.str().c_str());
    }
    if (t1.size() != 2) {
        std::stringstream error;
        error << "DFHelper:fill_tensor:  axis 1 tensor indexing vector has " << t1.size() << " elements!";
        throw PSIEXCEPTION(error.str().c_str());
    }
    if (t2.size() != 2) {
        std::stringstream error;
        error << "DFHelper:fill_tensor:  axis 2 tensor indexing vector has " << t2.size() << " elements!";
        throw PSIEXCEPTION(error.str().c_str());
    }

    // be pythonic - adjust stops
    size_t sta0 = t0[0];
    size_t sto0 = t0[1] - 1;
    size_t sta1 = t1[0];
    size_t sto1 = t1[1] - 1;
    size_t sta2 = t2[0];
    size_t sto2 = t2[1] - 1;

    std::pair<size_t, size_t> i0 = std::make_pair(sta0, sto0);
    std::pair<size_t, size_t> i1 = std::make_pair(sta1, sto1);
    std::pair<size_t, size_t> i2 = std::make_pair(sta2, sto2);

    check_file_key(name);
    check_file_tuple(name, i0, i1, i2);
    check_matrix_size(name, M, i0, i1, i2);

    size_t A0 = (sto0 - sta0 + 1);
    size_t A1 = (sto1 - sta1 + 1);
    size_t A2 = (sto2 - sta2 + 1);

    double* Mp = M->pointer()[0];
    if (MO_core_) {
        size_t a0 = std::get<0>(sizes);
        size_t a1 = std::get<1>(sizes);
        size_t a2 = std::get<2>(sizes);

        double* Fp = transf_core_[name].get();
#pragma omp parallel num_threads(nthreads_)
        for (int i = 0; i < A0; i++) {
            for (size_t j = 0; j < A1; j++) {
#if _OPENMP >= 201307 // OpenMP 4.0 or newer
#pragma omp simd
#endif
                for (size_t k = 0; k < A2; k++) {
                    Mp[i * A1 * A2 + j * A2 + k] = Fp[(sta0 + i) * a1 * a2 + (sta1 + j) * a2 + (sta2 + k)];
                }
            }
        }
    } else {
        get_tensor_(filename, Mp, i0, i1, i2);
    }
    M->set_numpy_shape({(int)A0, (int)A1, (int)A2});
}

// Return a SharedMatrix
SharedMatrix DFHelper::get_tensor(std::string name) {
    std::string filename = std::get<1>(files_[name]);
    std::tuple<size_t, size_t, size_t> sizes;
    sizes = (tsizes_.find(filename) != tsizes_.end() ? tsizes_[filename] : sizes_[filename]);

    return get_tensor(name, {0, std::get<0>(sizes)}, {0, std::get<1>(sizes)}, {0, std::get<2>(sizes)});
}
SharedMatrix DFHelper::get_tensor(std::string name, std::vector<size_t> a1) {
    std::string filename = std::get<1>(files_[name]);
    std::tuple<size_t, size_t, size_t> sizes;
    sizes = (tsizes_.find(filename) != tsizes_.end() ? tsizes_[filename] : sizes_[filename]);

    return get_tensor(name, a1, {0, std::get<1>(sizes)}, {0, std::get<2>(sizes)});
}
SharedMatrix DFHelper::get_tensor(std::string name, std::vector<size_t> a1, std::vector<size_t> a2) {
    std::string filename = std::get<1>(files_[name]);
    std::tuple<size_t, size_t, size_t> sizes;
    sizes = (tsizes_.find(filename) != tsizes_.end() ? tsizes_[filename] : sizes_[filename]);

    return get_tensor(name, a1, a2, {0, std::get<2>(sizes)});
}
SharedMatrix DFHelper::get_tensor(std::string name, std::vector<size_t> t0, std::vector<size_t> t1,
                                   std::vector<size_t> t2) {
    // has this integral been transposed?
    std::string filename = std::get<1>(files_[name]);
    std::tuple<size_t, size_t, size_t> sizes;
    sizes = (tsizes_.find(filename) != tsizes_.end() ? tsizes_[filename] : sizes_[filename]);

    if (t0.size() != 2) {
        std::stringstream error;
        error << "DFHelper:fill_tensor:  axis 0 tensor indexing vector has " << t0.size() << " elements!";
        throw PSIEXCEPTION(error.str().c_str());
    }
    if (t1.size() != 2) {
        std::stringstream error;
        error << "DFHelper:fill_tensor:  axis 1 tensor indexing vector has " << t1.size() << " elements!";
        throw PSIEXCEPTION(error.str().c_str());
    }
    if (t2.size() != 2) {
        std::stringstream error;
        error << "DFHelper:fill_tensor:  axis 2 tensor indexing vector has " << t2.size() << " elements!";
        throw PSIEXCEPTION(error.str().c_str());
    }

    // be pythonic - adjust stops
    size_t sta0 = t0[0];
    size_t sto0 = t0[1] - 1;
    size_t sta1 = t1[0];
    size_t sto1 = t1[1] - 1;
    size_t sta2 = t2[0];
    size_t sto2 = t2[1] - 1;

    std::pair<size_t, size_t> i0 = std::make_pair(sta0, sto0);
    std::pair<size_t, size_t> i1 = std::make_pair(sta1, sto1);
    std::pair<size_t, size_t> i2 = std::make_pair(sta2, sto2);

    check_file_key(name);
    check_file_tuple(name, i0, i1, i2);

    size_t A0 = (sto0 - sta0 + 1);
    size_t A1 = (sto1 - sta1 + 1);
    size_t A2 = (sto2 - sta2 + 1);

    auto M = std::make_shared<Matrix>("M", A0, A1 * A2);
    double* Mp = M->pointer()[0];

    if (MO_core_) {
        size_t a0 = std::get<0>(sizes);
        size_t a1 = std::get<1>(sizes);
        size_t a2 = std::get<2>(sizes);

        double* Fp = transf_core_[name].get();
#pragma omp parallel num_threads(nthreads_)
        for (size_t i = 0; i < A0; i++) {
            for (size_t j = 0; j < A1; j++) {
#if _OPENMP >= 201307 // OpenMP 4.0 or newer
#pragma omp simd
#endif
                for (size_t k = 0; k < A2; k++) {
                    Mp[i * A1 * A2 + j * A2 + k] = Fp[(sta0 + i) * a1 * a2 + (sta1 + j) * a2 + (sta2 + k)];
                }
            }
        }
    } else {
        get_tensor_(filename, Mp, i0, i1, i2);
    }
    M->set_numpy_shape({(int)A0, (int)A1, (int)A2});
    return M;
}

// Add a disk tensor
void DFHelper::add_disk_tensor(std::string key, std::tuple<size_t, size_t, size_t> dimensions) {
    if (files_.count(key)) {
        std::stringstream error;
        error << "DFHelper:add_disk_tensor:  tensor already exists: (" << key << "!";
        throw PSIEXCEPTION(error.str().c_str());
    }

    filename_maker(key, std::get<0>(dimensions), std::get<1>(dimensions), std::get<2>(dimensions));
}

// Write to a disk tensor from Sharedmatrix
void DFHelper::write_disk_tensor(std::string key, SharedMatrix M) {
    check_file_key(key);
    std::string filename = std::get<1>(files_[key]);
    std::tuple<size_t, size_t, size_t> sizes;
    sizes = (tsizes_.find(filename) != tsizes_.end() ? tsizes_[filename] : sizes_[filename]);
    write_disk_tensor(key, M, {0, std::get<0>(sizes)}, {0, std::get<1>(sizes)}, {0, std::get<2>(sizes)});
}
void DFHelper::write_disk_tensor(std::string key, SharedMatrix M, std::vector<size_t> a1) {
    check_file_key(key);
    std::string filename = std::get<1>(files_[key]);
    std::tuple<size_t, size_t, size_t> sizes;
    sizes = (tsizes_.find(filename) != tsizes_.end() ? tsizes_[filename] : sizes_[filename]);
    write_disk_tensor(key, M, a1, {0, std::get<1>(sizes)}, {0, std::get<2>(sizes)});
}
void DFHelper::write_disk_tensor(std::string key, SharedMatrix M, std::vector<size_t> a1, std::vector<size_t> a2) {
    check_file_key(key);
    std::string filename = std::get<1>(files_[key]);
    std::tuple<size_t, size_t, size_t> sizes;
    sizes = (tsizes_.find(filename) != tsizes_.end() ? tsizes_[filename] : sizes_[filename]);
    write_disk_tensor(key, M, a1, a2, {0, std::get<2>(sizes)});
}
void DFHelper::write_disk_tensor(std::string key, SharedMatrix M, std::vector<size_t> a0, std::vector<size_t> a1,
                                  std::vector<size_t> a2) {
    // being pythonic ;)
    std::pair<size_t, size_t> i0 = std::make_pair(a0[0], a0[1] - 1);
    std::pair<size_t, size_t> i1 = std::make_pair(a1[0], a1[1] - 1);
    std::pair<size_t, size_t> i2 = std::make_pair(a2[0], a2[1] - 1);

    check_file_key(key);
    check_file_tuple(key, i0, i1, i2);
    check_matrix_size(key, M, i0, i1, i2);

    // "wb" is the way to go. the stream will change when when the tensor is read,
    // but this should be extendible to back-and-forth read/writes.
    std::string op = "wb";
    put_tensor(std::get<1>(files_[key]), M->pointer()[0], i0, i1, i2, op);
}

// Write to a disk tensor from pointer, be careful!
void DFHelper::write_disk_tensor(std::string key, double* b) {
    check_file_key(key);
    std::string filename = std::get<1>(files_[key]);
    std::tuple<size_t, size_t, size_t> sizes;
    sizes = (tsizes_.find(filename) != tsizes_.end() ? tsizes_[filename] : sizes_[filename]);
    write_disk_tensor(key, b, {0, std::get<0>(sizes)}, {0, std::get<1>(sizes)}, {0, std::get<2>(sizes)});
}
void DFHelper::write_disk_tensor(std::string key, double* b, std::vector<size_t> a0) {
    check_file_key(key);
    std::string filename = std::get<1>(files_[key]);
    std::tuple<size_t, size_t, size_t> sizes;
    sizes = (tsizes_.find(filename) != tsizes_.end() ? tsizes_[filename] : sizes_[filename]);
    write_disk_tensor(key, b, a0, {0, std::get<1>(sizes)}, {0, std::get<2>(sizes)});
}
void DFHelper::write_disk_tensor(std::string key, double* b, std::vector<size_t> a0, std::vector<size_t> a1) {
    check_file_key(key);
    std::string filename = std::get<1>(files_[key]);
    std::tuple<size_t, size_t, size_t> sizes;
    sizes = (tsizes_.find(filename) != tsizes_.end() ? tsizes_[filename] : sizes_[filename]);
    write_disk_tensor(key, b, a0, a1, {0, std::get<2>(sizes)});
}
void DFHelper::write_disk_tensor(std::string key, double* b, std::vector<size_t> a0, std::vector<size_t> a1,
                                  std::vector<size_t> a2) {
    // being pythonic ;)
    std::pair<size_t, size_t> i0 = std::make_pair(a0[0], a0[1] - 1);
    std::pair<size_t, size_t> i1 = std::make_pair(a1[0], a1[1] - 1);
    std::pair<size_t, size_t> i2 = std::make_pair(a2[0], a2[1] - 1);

    check_file_key(key);
    check_file_tuple(key, i0, i1, i2);

    // "wb" is the way to go. the stream will change when when the tensor is read,
    // but this should be extendible to back-and-forth read/writes.
    std::string op = "wb";
    put_tensor(std::get<1>(files_[key]), b, i0, i1, i2, op);
}

void DFHelper::check_file_key(std::string name) {
    if (files_.find(name) == files_.end()) {
        std::stringstream error;
        error << "DFHelper:get_tensor OR write_tensor: " << name << " not found.";
        throw PSIEXCEPTION(error.str().c_str());
    }
}
void DFHelper::check_matrix_size(std::string name, SharedMatrix M, std::pair<size_t, size_t> t0,
                                  std::pair<size_t, size_t> t1, std::pair<size_t, size_t> t2) {
    size_t A0 = std::get<1>(t0) - std::get<0>(t0) + 1;
    size_t A1 = (std::get<1>(t1) - std::get<0>(t1) + 1) * (std::get<1>(t2) - std::get<0>(t2) + 1);

    size_t a0 = M->rowspi()[0];
    size_t a1 = M->colspi()[0];

    if (A0 * A1 > a0 * a1) {
        std::stringstream error;
        error << "DFHelper:get_tensor: your matrix contridicts your tuple sizes when obtaining the (" << name
              << ") integral.  ";
        error << "you gave me a matrix of size: (" << a0 << "," << a1 << "), but tuple sizes give:(" << A0 << "," << A1
              << ")";
        throw PSIEXCEPTION(error.str().c_str());
    }
}
void DFHelper::check_file_tuple(std::string name, std::pair<size_t, size_t> t0, std::pair<size_t, size_t> t1,
                                 std::pair<size_t, size_t> t2) {
    size_t sta0 = std::get<0>(t0);
    size_t sto0 = std::get<1>(t0);
    size_t sta1 = std::get<0>(t1);
    size_t sto1 = std::get<1>(t1);
    size_t sta2 = std::get<0>(t2);
    size_t sto2 = std::get<1>(t2);
    std::string filename = std::get<1>(files_[name]);

    // has this integral been transposed?
    std::tuple<size_t, size_t, size_t> sizes;
    sizes = (tsizes_.find(filename) != tsizes_.end() ? tsizes_[filename] : sizes_[filename]);

    if (sta0 > sto0) {
        std::stringstream error;
        error << "when getting integral: (" << name << ")"
              << " your axis 0 tuple has a larger start index: " << sta0 << " than its stop index: " << sto0;
        throw PSIEXCEPTION(error.str().c_str());
    }
    if (sta1 > sto1) {
        std::stringstream error;
        error << "when getting integral: (" << name << ")"
              << " your axis 1 tuple has a larger start index: " << sta1 << " than its stop index: " << sto1;
        throw PSIEXCEPTION(error.str().c_str());
    }
    if (sta2 > sto2) {
        std::stringstream error;
        error << "when getting integral: (" << name << ")"
              << " your axis 2 tuple has a larger start index: " << sta2 << " than its stop index: " << sto2;
        throw PSIEXCEPTION(error.str().c_str());
    }
    size_t M0 = std::get<0>(sizes);
    if (sto0 > M0 - 1) {
        std::stringstream error;
        error << "your axis 0 tuple goes out of bounds when getting integral: " << name;
        error << ". you entered (" << sto0 << "), but bounds is (" << M0 - 1 << ").";
        throw PSIEXCEPTION(error.str().c_str());
    }
    size_t M1 = std::get<1>(sizes);
    if (sto1 > M1 - 1) {
        std::stringstream error;
        error << "your axis 1 tuple goes out of bounds when getting integral: " << name;
        error << ". you entered (" << sto1 << "), but bounds is (" << M1 - 1 << ").";
        throw PSIEXCEPTION(error.str().c_str());
    }
    size_t M2 = std::get<2>(sizes);
    if (sto2 > M2 - 1) {
        std::stringstream error;
        error << "your axis 2 tuple goes out of bounds when getting integral: " << name;
        error << ". you entered (" << sto2 << "), but bounds is (" << M2 - 1 << ").";
        throw PSIEXCEPTION(error.str().c_str());
    }
}
void DFHelper::transpose(std::string name, std::tuple<size_t, size_t, size_t> order) {
    if (!files_.count(name)) {
        std::stringstream error;
        error << "DFHelper::transpose(): cannot transpose input (" << name << "), name doe not exist!";
        throw PSIEXCEPTION(error.str().c_str());
    }

    (MO_core_ ? transpose_core(name, order) : transpose_disk(name, order));
}
void DFHelper::transpose_core(std::string name, std::tuple<size_t, size_t, size_t> order) {
    size_t a0 = std::get<0>(order);
    size_t a1 = std::get<1>(order);
    size_t a2 = std::get<2>(order);

    std::string filename = std::get<1>(files_[name]);
    size_t M0 = std::get<0>(sizes_[filename]);
    size_t M1 = std::get<1>(sizes_[filename]);
    size_t M2 = std::get<2>(sizes_[filename]);
    std::tuple<size_t, size_t, size_t> sizes;

    std::unique_ptr<double[]> M(new double[M0 * M1 * M2]);
    double* Mp = M.get();
    double* Fp = transf_core_[name].get();
    C_DCOPY(M0 * M1 * M2, Fp, 1, Mp, 1);

    bool on = false;
    if (a0 == 0) {
        if (a1 == 2) {
            sizes = std::make_tuple(M0, M2, M1);
            on = true;
        }
    } else if (a0 == 1) {
        if (a1 == 0) {
            sizes = std::make_tuple(M1, M0, M2);
            on = true;
        } else if (a1 == 2) {
            sizes = std::make_tuple(M1, M2, M0);
            on = true;
        }
    } else {
        if (a1 == 0) {
            sizes = std::make_tuple(M2, M0, M1);
            on = true;
        } else if (a1 == 1) {
            sizes = std::make_tuple(M2, M1, M0);
            on = true;
        }
    }

    if (!on) throw PSIEXCEPTION("you transposed all wrong!");

    if (a0 == 0) {
        if (a1 == 2) {  // (0|12) -> (0|21)
#pragma omp parallel num_threads(nthreads_)
            for (size_t i = 0; i < M0; i++) {
                for (size_t j = 0; j < M1; j++) {
                    for (size_t k = 0; k < M2; k++) {
                        Fp[i * M1 * M2 + k * M1 + j] = Mp[i * M1 * M2 + j * M2 + k];
                    }
                }
            }
        }
    } else if (a0 == 1) {
        if (a1 == 0) {  // (0|12) -> (1|02)
#pragma omp parallel num_threads(nthreads_)
            for (size_t i = 0; i < M0; i++) {
                for (size_t j = 0; j < M1; j++) {
#if _OPENMP >= 201307 // OpenMP 4.0 or newer
#pragma omp simd
#endif
                    for (size_t k = 0; k < M2; k++) {
                        Fp[j * M0 * M2 + i * M2 + k] = Mp[i * M1 * M2 + j * M2 + k];
                    }
                }
            }
        } else if (a1 == 2) {  // (0|12) -> (1|20)
#pragma omp parallel num_threads(nthreads_)
            for (size_t i = 0; i < M0; i++) {
                for (size_t j = 0; j < M1; j++) {
                    for (size_t k = 0; k < M2; k++) {
                        Fp[j * M0 * M2 + k * M0 + i] = Mp[i * M1 * M2 + j * M2 + k];
                    }
                }
            }
        }
    } else if (a0 == 2) {
        if (a1 == 0) {  // (0|12) -> (2|01)
#pragma omp parallel num_threads(nthreads_)
            for (size_t i = 0; i < M0; i++) {
                for (size_t j = 0; j < M1; j++) {
                    for (size_t k = 0; k < M2; k++) {
                        Fp[k * M1 * M0 + i * M1 + j] = Mp[i * M1 * M2 + j * M2 + k];
                    }
                }
            }
        } else if (a1 == 1) {  // (0|12) -> (2|10)
#pragma omp parallel num_threads(nthreads_)
            for (size_t i = 0; i < M0; i++) {
                for (size_t j = 0; j < M1; j++) {
                    for (size_t k = 0; k < M2; k++) {
                        Fp[k * M1 * M0 + j * M0 + i] = Mp[i * M1 * M2 + j * M2 + k];
                    }
                }
            }
        }
    }
    // keep tsizes_ separate and do not ovwrt sizes_ in case of STORE directive
    tsizes_[filename] = sizes;
}
void DFHelper::transpose_disk(std::string name, std::tuple<size_t, size_t, size_t> order) {
    size_t a0 = std::get<0>(order);
    size_t a1 = std::get<1>(order);
    size_t a2 = std::get<2>(order);

    // determine blocking
    std::string filename = std::get<1>(files_[name]);
    size_t M0 = std::get<0>(sizes_[filename]);
    size_t M1 = std::get<1>(sizes_[filename]);
    size_t M2 = std::get<2>(sizes_[filename]);

    size_t current = 0, count = 0, largest = 0;
    std::vector<std::pair<size_t, size_t>> steps;
    for (size_t i = 0; i < M0; i++) {
        current += M1 * M2;
        count++;
        if ((current * 2 > memory_) || (i == M0 - 1)) {  //
            if (count == 1 && i != M0 - 1) {
                std::stringstream error;
                error << "DFHelper:transpose_disk: not enough memory.";
                throw PSIEXCEPTION(error.str().c_str());
            }
            if (i == M0 - 1)
                steps.push_back(std::make_pair(i - count + 1, i));
            else {
                current -= M1 * M2;
                steps.push_back(std::make_pair(i - count + 1, i - 1));
                i--;
            }
            if (largest < current) largest = current;
            count = 0;
            current = 0;
        }
    }

    // declare
    std::unique_ptr<double[]> M(new double[largest]);
    std::unique_ptr<double[]> F(new double[largest]);
    double* Mp = M.get();
    double* Fp = F.get();
    std::tuple<size_t, size_t, size_t> sizes;

    bool on = false;
    if (a0 == 0) {
        if (a1 == 2) {
            sizes = std::make_tuple(M0, M2, M1);
            on = true;
        }
    } else if (a0 == 1) {
        if (a1 == 0) {
            sizes = std::make_tuple(M1, M0, M2);
            on = true;
        } else if (a1 == 2) {
            sizes = std::make_tuple(M1, M2, M0);
            on = true;
        }
    } else {
        if (a1 == 0) {
            sizes = std::make_tuple(M2, M0, M1);
            on = true;
        } else if (a1 == 1) {
            sizes = std::make_tuple(M2, M1, M0);
            on = true;
        }
    }

    if (!on) throw PSIEXCEPTION("you transposed all wrong!");

    std::string new_file = "newfilefortransposition";
    filename_maker(new_file, std::get<0>(sizes), std::get<1>(sizes), std::get<2>(sizes));
    std::string new_filename = std::get<1>(files_[new_file]);

    for (size_t m = 0; m < steps.size(); m++) {

        std::string op = (m ? "r+b" : "wb");
        size_t start = std::get<0>(steps[m]);
        size_t stop = std::get<1>(steps[m]);
        M0 = stop - start + 1;

        // grab
        get_tensor_(filename, Mp, start, stop, 0, M1 * M2 - 1);

        if (a0 == 0) {
            if (a1 == 2) {  // (0|12) -> (0|21)
#pragma omp parallel num_threads(nthreads_)
                for (size_t i = 0; i < M0; i++) {
                    for (size_t j = 0; j < M1; j++) {
                        for (size_t k = 0; k < M2; k++) {
                            Fp[i * M1 * M2 + k * M1 + j] = Mp[i * M1 * M2 + j * M2 + k];
                        }
                    }
                }
                put_tensor(new_filename, Fp, std::make_pair(start, stop), std::make_pair(0, M2 - 1),
                           std::make_pair(0, M1 - 1), op);
            }
        } else if (a0 == 1) {
            if (a1 == 0) {  // (0|12) -> (1|02)
#pragma omp parallel num_threads(nthreads_)
                for (size_t i = 0; i < M0; i++) {
                    for (size_t j = 0; j < M1; j++) {
#if _OPENMP >= 201307 // OpenMP 4.0 or newer
#pragma omp simd
#endif
                        for (size_t k = 0; k < M2; k++) {
                            Fp[j * M0 * M2 + i * M2 + k] = Mp[i * M1 * M2 + j * M2 + k];
                        }
                    }
                }
                put_tensor(new_filename, Fp, std::make_pair(0, M1 - 1), std::make_pair(start, stop),
                           std::make_pair(0, M2 - 1), op);
            } else if (a1 == 2) {  // (0|12) -> (1|20)
#pragma omp parallel num_threads(nthreads_)
                for (size_t i = 0; i < M0; i++) {
                    for (size_t j = 0; j < M1; j++) {
                        for (size_t k = 0; k < M2; k++) {
                            Fp[j * M0 * M2 + k * M0 + i] = Mp[i * M1 * M2 + j * M2 + k];
                        }
                    }
                }
                put_tensor(new_filename, Fp, std::make_pair(0, M1 - 1), std::make_pair(0, M2 - 1),
                           std::make_pair(start, stop), op);
            }
        } else if (a0 == 2) {
            if (a1 == 0) {  // (0|12) -> (2|01)
#pragma omp parallel num_threads(nthreads_)
                for (size_t i = 0; i < M0; i++) {
                    for (size_t j = 0; j < M1; j++) {
                        for (size_t k = 0; k < M2; k++) {
                            Fp[k * M1 * M0 + i * M1 + j] = Mp[i * M1 * M2 + j * M2 + k];
                        }
                    }
                }
                put_tensor(new_filename, Fp, std::make_pair(0, M2 - 1), std::make_pair(start, stop),
                           std::make_pair(0, M1 - 1), op);
            } else if (a1 == 1) {  // (0|12) -> (2|10)
#pragma omp parallel num_threads(nthreads_)
                for (size_t i = 0; i < M0; i++) {
                    for (size_t j = 0; j < M1; j++) {
                        for (size_t k = 0; k < M2; k++) {
                            Fp[k * M1 * M0 + j * M0 + i] = Mp[i * M1 * M2 + j * M2 + k];
                        }
                    }
                }
                put_tensor(new_filename, Fp, std::make_pair(0, M2 - 1), std::make_pair(0, M1 - 1),
                           std::make_pair(start, stop), op);
            }
        }
    }
    // better be careful
    remove(filename.c_str());
    rename(new_filename.c_str(), filename.c_str());
    file_streams_[filename] = file_streams_[new_filename];
    stream_check(filename, "rb");
    file_streams_.erase(new_filename);

    // keep tsizes_ separate and do not ovwrt sizes_ in case of STORE directive
    files_.erase(new_file);
    tsizes_[filename] = sizes;
}
size_t DFHelper::get_space_size(std::string name) {
    if (spaces_.find(name) == spaces_.end()) {
        std::stringstream error;
        error << "DFHelper:get_space_size: " << name << " not found.";
        throw PSIEXCEPTION(error.str().c_str());
    }
    return std::get<1>(spaces_[name]);
}
size_t DFHelper::get_tensor_size(std::string name) {
    if (transf_.find(name) == transf_.end()) {
        std::stringstream error;
        error << "DFHelper:get_tensor_size: " << name << " not found.";
        throw PSIEXCEPTION(error.str().c_str());
    }
    std::tuple<size_t, size_t, size_t> s = sizes_[std::get<1>(files_[name])];
    return std::get<0>(s) * std::get<1>(s) * std::get<2>(s);
}
std::tuple<size_t, size_t, size_t> DFHelper::get_tensor_shape(std::string name) {
    if (transf_.find(name) == transf_.end()) {
        std::stringstream error;
        error << "DFHelper:get_tensor_size: " << name << " not found.";
        throw PSIEXCEPTION(error.str().c_str());
    }
    return sizes_[std::get<1>(files_[name])];
}
void DFHelper::build_JK(std::vector<SharedMatrix> Cleft, std::vector<SharedMatrix> Cright,
              std::vector<SharedMatrix> D, std::vector<SharedMatrix> J,
              std::vector<SharedMatrix> K, size_t max_nocc,
              bool do_J, bool do_K, bool do_wK, bool lr_symmetric) {

    if(debug_) {
        outfile->Printf("Entering DFHelper::build_JK\n");
    }

    if(do_J || do_K) {
        timer_on("DFH: compute_JK()");
        compute_JK(Cleft, Cright, D, J, K, max_nocc, do_J, do_K, do_wK, lr_symmetric);
        timer_off("DFH: compute_JK()");
    }
    else {
        timer_on("DFH: compute_wK()");
        ; // TODO compute_wK(Cleft, Cright, D, J, K, max_nocc, do_J, do_K, do_wK);
        timer_off("DFH: compute_wK()");
    }

    if(debug_) {
        outfile->Printf("Exiting DFHelper::build_JK\n");
    }
}
void DFHelper::compute_JK(std::vector<SharedMatrix> Cleft, std::vector<SharedMatrix> Cright,
                           std::vector<SharedMatrix> D, std::vector<SharedMatrix> J,
                           std::vector<SharedMatrix> K, size_t max_nocc,
                           bool do_J, bool do_K, bool do_wK, bool lr_symmetric) {

    // outfile->Printf("\n     ==> DFHelper:--Begin J/K builds <==\n\n");
    // outfile->Printf("\n     ==> Using the %s directive with AO_CORE = %d <==\n\n", method_.c_str(), AO_core_);

    // size checks for C matrices occur in jk.cc
    // computing D occurs inside of jk.cc

    size_t naux = naux_;
    size_t nao = nao_;

    // determine buffer sizes and blocking scheme
    // would love to move this to initialize(), but
    // we would need to know max_nocc_ beforehand
    // two major advantages would arise from moving this
    // 1. we could predict the blocks used, write them to different files, and improve IO, otherwise
    // the strided disk reads for the AOs will result in a definite loss to DiskDFJK in the disk-bound realm
    // 2. we could allocate the buffers only once, instead of every time compute_JK() is called
    std::vector<std::pair<size_t, size_t>> Qsteps;
    std::tuple<size_t, size_t> info = Qshell_blocks_for_JK_build(Qsteps, max_nocc, lr_symmetric);
    size_t tots = std::get<0>(info);
    size_t totsb = std::get<1>(info);

    // prep stream, blocking
    if (!direct_ && !AO_core_) stream_check(AO_files_[AO_names_[1]], "rb");

    std::vector<std::vector<double>> C_buffers(nthreads_);

    // prepare C buffers
<<<<<<< HEAD
#pragma omp parallel private(rank) num_threads(nthreads_)
    {
=======
#pragma omp parallel num_threads(nthreads_)
    {
        int rank = 0;
>>>>>>> a91fd6c8
#ifdef _OPENMP
        rank = omp_get_thread_num();
#endif
        C_buffers[rank] = std::vector<double>(nao * std::max(max_nocc, nao));
    }

    // declare bufs
    std::unique_ptr<double[]> M;  // AOs
    std::unique_ptr<double[]> T1; // Ktmp1
    std::unique_ptr<double[]> T2; // Ktmp2

    // allocate first Ktmp
    size_t Ktmp_size = (!max_nocc ? totsb * 1 : totsb * max_nocc);
    Ktmp_size = std::max(Ktmp_size * nao, nthreads_ * naux); // max necessary
    T1 = std::unique_ptr<double[]>(new double[Ktmp_size]);

    // if lr_symmetric, we can be more clever with mem usage. T2 is used for both the
    // second tmp in the K build, as well as the completed, pruned J build.
    if (lr_symmetric) {
        Ktmp_size = nao * nao; // size for pruned J build
    } else {
        Ktmp_size = std::max(nao * nao, Ktmp_size); // max necessary
    }

    T2 = std::unique_ptr<double[]>(new double[Ktmp_size]);
    double* T1p = T1.get();
    double* T2p = T2.get();
    double* Mp;

    if (!AO_core_) {
        M = std::unique_ptr<double[]>(new double[tots]);
        Mp = M.get();
    } else
        Mp = Ppq_.get();

    // transform in steps (blocks of Q)
    for (size_t j = 0, bcount = 0; j < Qsteps.size(); j++) {
        // Qshell step info
        size_t start = std::get<0>(Qsteps[j]);
        size_t stop = std::get<1>(Qsteps[j]);
        size_t begin = Qshell_aggs_[start];
        size_t end = Qshell_aggs_[stop + 1] - 1;
        size_t block_size = end - begin + 1;

        // print step info
        // outfile->Printf("      Qshell: (%zu, %zu)", start, stop);
        // outfile->Printf(", PHI: (%zu, %zu), size: %zu\n", begin, end, block_size);

        // get AO chunk according to directive
        timer_on("DFH: Grabbing AOs");
        if (!AO_core_) {
            grab_AO(start, stop, Mp);
        }
        timer_off("DFH: Grabbing AOs");

        if(do_J) {
            timer_on("DFH: compute_J");
            if(lr_symmetric) {
                compute_J_symm(D, J, Mp, T1p, T2p, C_buffers, bcount, block_size);
            } else {
                compute_J(D, J, Mp, T1p, T2p, C_buffers, bcount, block_size);
            }
            timer_off("DFH: compute_J");
        }

        if(do_K) {
            timer_on("DFH: compute_K");
            compute_K(Cleft, Cright, K, T1p, T2p, Mp, bcount, block_size, C_buffers, lr_symmetric);
            timer_off("DFH: compute_K");
        }

        bcount += block_size;
    }
    // outfile->Printf("\n     ==> DFHelper:--End J/K Builds (disk)<==\n\n");
}
void DFHelper::compute_J_symm(std::vector<SharedMatrix> D, std::vector<SharedMatrix> J, double* Mp, double* T1p,
                               double* T2p, std::vector<std::vector<double>>& D_buffers, size_t bcount,
                               size_t block_size) {

    size_t nao = nao_;
    size_t naux = naux_;

    for (size_t i = 0; i < J.size(); i++) {
        // grab orbital spaces
        double* Dp = D[i]->pointer()[0];
        double* Jp = J[i]->pointer()[0];

        // initialize Tmp (pQ)
        fill(T1p, nthreads_ * naux, 0.0);

<<<<<<< HEAD
#pragma omp parallel for private(rank) schedule(guided) num_threads(nthreads_)
        for (int k = 0; k < nao; k++) {
=======
#pragma omp parallel for schedule(guided) num_threads(nthreads_)
        for (long k = 0; k < nao; k++) {
>>>>>>> a91fd6c8
            size_t si = small_skips_[k];
            size_t mi = symm_small_skips_[k];
            size_t skip = symm_ignored_columns_[k];
            size_t jump = (AO_core_ ? big_skips_[k] + bcount * si : (big_skips_[k] * block_size) / naux);

            int rank = 0;
#ifdef _OPENMP
            rank = omp_get_thread_num();
#endif

            for (size_t m = k, sp_count = -1; m < nao; m++) {
                if (schwarz_fun_mask_[k * nao + m]) {
                    sp_count++;
                    D_buffers[rank][sp_count] = (m == k ? Dp[nao * k + m] : 2 * Dp[nao * k + m]);
                }
            }

            // (Qm)(m) -> (Q)
            C_DGEMV('N', block_size, mi, 1.0, &Mp[jump + skip], si, &D_buffers[rank][0], 1, 1.0,
                    &T1p[rank * naux], 1);
      }

        // reduce
        for (size_t k = 1; k < nthreads_; k++) {
            for (size_t l = 0; l < naux; l++) T1p[l] += T1p[k * naux + l];
        }

        // complete pruned J
        #pragma omp parallel for schedule(guided) num_threads(nthreads_)
<<<<<<< HEAD
        for (int k = 0; k < nao; k++) {
=======
        for (long k = 0; k < nao; k++) {
>>>>>>> a91fd6c8
            size_t si = small_skips_[k];
            size_t mi = symm_small_skips_[k];
            size_t skip = symm_ignored_columns_[k];
            size_t jump = (AO_core_ ? big_skips_[k] + bcount * si : (big_skips_[k] * block_size) / naux);
            C_DGEMV('T', block_size, mi, 1.0, &Mp[jump + skip], si, T1p, 1, 0.0, &T2p[k * nao], 1);
        }

        // unpack from sparse to dense
        for (size_t k = 0; k < nao; k++) {
            for (size_t m = k + 1, count = 0; m < nao; m++) {  // assumes diagonal exists to avoid if  FIXME
                if (schwarz_fun_mask_[k * nao + m]) {
                    count++;
                    Jp[k * nao + m] += T2p[k * nao + count];
                    Jp[m * nao + k] += T2p[k * nao + count];
                }
            }
        }
        for (size_t k = 0; k < nao; k++) Jp[k * nao + k] += T2p[k * nao];
    }
}
void DFHelper::fill(double* b, size_t count, double value) {
    #if _OPENMP >= 201307 // OpenMP 4.0 or newer
    #pragma omp parallel for simd num_threads(nthreads_) schedule(static)
    #else
    #pragma omp parallel for num_threads(nthreads_) schedule(static)
    #endif
<<<<<<< HEAD
    for (int i = 0; i < count; i++){
=======
    for (long i = 0; i < count; i++){
>>>>>>> a91fd6c8
        b[i] = value;
    }
}
void DFHelper::compute_J(std::vector<SharedMatrix> D, std::vector<SharedMatrix> J, double* Mp, double* T1p,
                          double* T2p, std::vector<std::vector<double>>& D_buffers, size_t bcount, size_t block_size) {
    size_t nao = nao_;
    size_t naux = naux_;

    for (size_t i = 0; i < J.size(); i++) {
        // grab orbital spaces
        double* Dp = D[i]->pointer()[0];
        double* Jp = J[i]->pointer()[0];

        // initialize Tmp (pQ)
        fill(T1p, nthreads_ * naux, 0.0);

<<<<<<< HEAD
        #pragma omp parallel for firstprivate(nao, naux, block_size) private(rank) schedule(guided) num_threads(nthreads_)
        for (int k = 0; k < nao; k++) {
=======
        #pragma omp parallel for schedule(guided) num_threads(nthreads_)
        for (long k = 0; k < nao; k++) {
>>>>>>> a91fd6c8
            size_t sp_size = small_skips_[k];
            size_t jump = (AO_core_ ? big_skips_[k] + bcount * sp_size : (big_skips_[k] * block_size) / naux);

        int rank = 0;
        #ifdef _OPENMP
            rank = omp_get_thread_num();
        #endif

            for (size_t m = 0, sp_count = -1; m < nao; m++) {
                if (schwarz_fun_mask_[k * nao + m]) {
                    sp_count++;
                    D_buffers[rank][sp_count] = Dp[nao * k + m];
                }
            }
            // (Qm)(m) -> (Q)
            C_DGEMV('N', block_size, sp_size, 1.0, &Mp[jump], sp_size, &D_buffers[rank][0], 1, 1.0,
                    &T1p[rank * naux], 1);
        }

        // reduce
        for (size_t k = 1; k < nthreads_; k++) {
            for (size_t l = 0; l < naux; l++) T1p[l] += T1p[k * naux + l];
        }

        // complete pruned J
        #pragma omp parallel for schedule(guided) num_threads(nthreads_)
<<<<<<< HEAD
        for (int k = 0; k < nao; k++) {
=======
        for (long k = 0; k < nao; k++) {
>>>>>>> a91fd6c8
            size_t sp_size = small_skips_[k];
            size_t jump = (AO_core_ ? big_skips_[k] + bcount * sp_size : (big_skips_[k] * block_size) / naux);
            C_DGEMV('T', block_size, sp_size, 1.0, &Mp[jump], sp_size, T1p, 1, 0.0, &T2p[k * nao], 1);
        }

        // unpack from sparse to dense
        for (size_t k = 0; k < nao; k++) {
            for (size_t m = 0, count = -1; m < nao; m++) {
                if (schwarz_fun_mask_[k * nao + m]) {
                    count++;
                    Jp[k * nao + m] += T2p[k * nao + count];
                }
            }
        }
    }
}
void DFHelper::compute_K(std::vector<SharedMatrix> Cleft, std::vector<SharedMatrix> Cright,
                          std::vector<SharedMatrix> K, double* T1p, double* T2p, double* Mp, size_t bcount,
                          size_t block_size, std::vector<std::vector<double>>& C_buffers, bool lr_symmetric) {
    size_t nao = nao_;
    size_t naux = naux_;

    for (size_t i = 0; i < K.size(); i++) {

        size_t nocc = Cleft[i]->colspi()[0];
        if(!nocc) { continue; }

        double* Clp = Cleft[i]->pointer()[0];
        double* Crp = Cright[i]->pointer()[0];
        double* Kp = K[i]->pointer()[0];

        // compute first tmp
        first_transform_pQq(nao, naux, nocc, bcount, block_size, Mp, T1p, Clp, C_buffers);

        // compute second tmp
        if(lr_symmetric){
            T2p = T1p;
        } else {
            first_transform_pQq(nao, naux, nocc, bcount, block_size, Mp, T2p, Crp, C_buffers);
        }

        // compute K
        C_DGEMM('N', 'T', nao, nao, nocc * block_size, 1.0, T1p, nocc * block_size, T2p,
                                    nocc * block_size, 1.0, Kp, nao);

    }
}


}  // End namespaces<|MERGE_RESOLUTION|>--- conflicted
+++ resolved
@@ -278,15 +278,9 @@
     std::vector<std::shared_ptr<TwoBodyAOInt>> eri(nthreads);
     std::vector<const double*> buffer(nthreads);
 
-<<<<<<< HEAD
-    int rank = 0;
-#pragma omp parallel private(rank) num_threads(nthreads) if (nao_ > 1000)
-    {
-=======
 #pragma omp parallel num_threads(nthreads) if (nao_ > 1000)
     {
         int rank = 0;
->>>>>>> a91fd6c8
 #ifdef _OPENMP
         rank = omp_get_thread_num();
 #endif
@@ -294,20 +288,10 @@
         buffer[rank] = eri[rank]->buffer();
     }
 
-<<<<<<< HEAD
-    double val, max_val = 0.0;
-    int MU, NU, mu, nu, omu, onu, nummu, numnu, index;
-//#pragma omp parallel for private(MU, NU, mu, nu, omu, onu, nummu, numnu, index, val, \
-//        rank) num_threads(nthreads) if (nao_ > 1000) schedule(guided) reduction(max:max_val)
-#pragma omp parallel for private(MU, NU, mu, nu, omu, onu, nummu, numnu, index, val, \
-        rank) num_threads(nthreads) if (nao_ > 1000) schedule(guided)
-    for (MU = 0; MU < pshells_; ++MU) {
-=======
     double max_val = 0.0;
 #pragma omp parallel for num_threads(nthreads) if (nao_ > 1000) schedule(guided) reduction(max:max_val)
     for (long MU = 0; MU < pshells_; ++MU) {
         int rank = 0;
->>>>>>> a91fd6c8
 #ifdef _OPENMP
         rank = omp_get_thread_num();
 #endif
@@ -320,14 +304,8 @@
                 for (size_t nu = 0; nu < numnu; ++nu) {
                     size_t onu = primary_->shell(NU).function_index() + nu;
                     if (omu >= onu) {
-<<<<<<< HEAD
-                        index = mu * (numnu * nummu * numnu + numnu) + nu * (nummu * numnu + 1);
-                        val = fabs(buffer[rank][index]);
-                        #pragma omp critical
-=======
                         size_t index = mu * (numnu * nummu * numnu + numnu) + nu * (nummu * numnu + 1);
                         double val = fabs(buffer[rank][index]);
->>>>>>> a91fd6c8
                         max_val = std::max(val, max_val);
                         if (shell_max_vals[MU * pshells_ + NU] <= val) {
                             shell_max_vals[MU * pshells_ + NU] = val;
@@ -404,14 +382,9 @@
     std::shared_ptr<BasisSet> zero = BasisSet::zero_ao_basis_set();
     auto rifactory = std::make_shared<IntegralFactory>(aux_, zero, primary_, primary_);
     std::vector<std::shared_ptr<TwoBodyAOInt>> eri(nthreads_);
-<<<<<<< HEAD
-#pragma omp parallel num_threads(nthreads_) private(rank)
-    {
-=======
 #pragma omp parallel num_threads(nthreads_)
     {
         int rank = 0;
->>>>>>> a91fd6c8
 #ifdef _OPENMP
         rank = omp_get_thread_num();
 #endif
@@ -467,11 +440,7 @@
         // loop and contract
         timer_on("DFH: AO-Met. Contraction");
 #pragma omp parallel for num_threads(nthreads_) schedule(guided)
-<<<<<<< HEAD
-        for (int j = 0; j < block_size; j++) {
-=======
         for (long j = 0; j < block_size; j++) {
->>>>>>> a91fd6c8
             size_t mi = small_skips_[begin + j];
             size_t skips = big_skips_[begin + j] - big_skips_[begin];
             C_DGEMM('N', 'N', naux_, mi, naux_, 1.0, metp, naux_, &Mp[skips], mi, 0.0, &Fp[skips], mi);
@@ -491,14 +460,9 @@
     std::shared_ptr<BasisSet> zero = BasisSet::zero_ao_basis_set();
     auto rifactory = std::make_shared<IntegralFactory>(aux_, zero, primary_, primary_);
     std::vector<std::shared_ptr<TwoBodyAOInt>> eri(nthreads_);
-<<<<<<< HEAD
-#pragma omp parallel num_threads(nthreads_) private(rank)
-    {
-=======
 #pragma omp parallel num_threads(nthreads_)
     {
         int rank = 0;
->>>>>>> a91fd6c8
 #ifdef _OPENMP
         rank = omp_get_thread_num();
 #endif
@@ -1003,16 +967,9 @@
         buffer[rank] = eri[rank]->buffer();
     }
 
-<<<<<<< HEAD
-    int MU, nummu, NU, numnu, Pshell, numP, mu, omu, nu, onu, P, PHI;
-#pragma omp parallel for private(numP, Pshell, MU, NU, P, PHI, mu, nu, nummu, numnu, omu, onu, \
-                                 rank) schedule(guided) num_threads(nthreads_)
-    for (MU = 0; MU < pshells_; MU++) {
-=======
 #pragma omp parallel for schedule(guided) num_threads(nthreads_)
     for (long MU = 0; MU < pshells_; MU++) {
         int rank = 0;
->>>>>>> a91fd6c8
 #ifdef _OPENMP
         rank = omp_get_thread_num();
 #endif
@@ -1065,16 +1022,9 @@
         buffer[rank] = eri[rank]->buffer();
     }
 
-<<<<<<< HEAD
-    int MU, nummu, NU, numnu, Pshell, numP, mu, omu, nu, onu, P, PHI;
-#pragma omp parallel for private(numP, Pshell, MU, NU, P, PHI, mu, nu, nummu, numnu, omu, onu, \
-                                 rank) schedule(guided) num_threads(nthreads_)
-    for (MU = 0; MU < pshells_; MU++) {
-=======
 #pragma omp parallel for schedule(guided) num_threads(nthreads_)
     for (long MU = 0; MU < pshells_; MU++) {
         int rank = 0;
->>>>>>> a91fd6c8
 #ifdef _OPENMP
         rank = omp_get_thread_num();
 #endif
@@ -1120,30 +1070,18 @@
     if (eri.size() != nthreads_) nthread = eri.size();
 
     std::vector<const double*> buffer(nthread);
-<<<<<<< HEAD
-#pragma omp parallel private(rank) num_threads(nthread)
-    {
-=======
 #pragma omp parallel num_threads(nthread)
     {
         int rank = 0;
->>>>>>> a91fd6c8
 #ifdef _OPENMP
         rank = omp_get_thread_num();
 #endif
         buffer[rank] = eri[rank]->buffer();
     }
 
-<<<<<<< HEAD
-    int MU, nummu, NU, numnu, Pshell, numP, mu, omu, nu, onu, P, PHI;
-#pragma omp parallel for private(numP, Pshell, MU, NU, P, PHI, mu, nu, nummu, numnu, omu, onu, \
-                                 rank) schedule(guided) num_threads(nthread)
-    for (MU = start; MU <= stop; MU++) {
-=======
 #pragma omp parallel for schedule(guided) num_threads(nthread)
     for (long MU = start; MU <= stop; MU++) {
         int rank = 0;
->>>>>>> a91fd6c8
 #ifdef _OPENMP
         rank = omp_get_thread_num();
 #endif
@@ -1189,30 +1127,18 @@
     if (eri.size() != nthreads_) nthread = eri.size();
 
     std::vector<const double*> buffer(nthread);
-<<<<<<< HEAD
-#pragma omp parallel private(rank) num_threads(nthread)
-    {
-=======
 #pragma omp parallel num_threads(nthread)
     {
         int rank = 0;
->>>>>>> a91fd6c8
 #ifdef _OPENMP
         rank = omp_get_thread_num();
 #endif
         buffer[rank] = eri[rank]->buffer();
     }
 
-<<<<<<< HEAD
-    int MU, nummu, NU, numnu, Pshell, numP, mu, omu, nu, onu, P, PHI;
-#pragma omp parallel for private(numP, Pshell, MU, NU, P, PHI, mu, nu, nummu, numnu, omu, onu, \
-                                 rank) schedule(guided) num_threads(nthread)
-    for (MU = start; MU <= stop; MU++) {
-=======
 #pragma omp parallel for schedule(guided) num_threads(nthread)
     for (long MU = start; MU <= stop; MU++) {
         int rank = 0;
->>>>>>> a91fd6c8
 #ifdef _OPENMP
         rank = omp_get_thread_num();
 #endif
@@ -1430,11 +1356,7 @@
                 C_DGEMM('N', 'N', bs * a1, a2, a2, 1.0, Mp, a2, metp, a2, 0.0, Fp, a2);
             } else {
                 #pragma omp parallel for num_threads(nthreads_)
-<<<<<<< HEAD
-                for(int i = 0; i < bs; i++){
-=======
                 for(long i = 0; i < bs; i++){
->>>>>>> a91fd6c8
                     C_DGEMM('N', 'N', a1, a2, a1, 1.0, metp, a1, &Mp[i*a1*a2], a2,
                         0.0, &Fp[i*a1*a2], a2);
                 }
@@ -1466,11 +1388,7 @@
 void DFHelper::contract_metric_AO_core(double* Qpq, double* metp) {
 // loop and contract
 #pragma omp parallel for num_threads(nthreads_) schedule(guided)
-<<<<<<< HEAD
-    for (int j = 0; j < nao_; j++) {
-=======
     for (long j = 0; j < nao_; j++) {
->>>>>>> a91fd6c8
         size_t mi = small_skips_[j];
         size_t skips = big_skips_[j];
         C_DGEMM('N', 'N', naux_, mi, naux_, 1.0, metp, naux_, &Qpq[skips], mi, 0.0, &Ppq_[skips], mi);
@@ -1481,11 +1399,7 @@
     // loop and contract
     size_t startind = symm_big_skips_[begin];
 #pragma omp parallel for num_threads(nthreads_) schedule(guided)
-<<<<<<< HEAD
-    for (int j = begin; j <= end; j++) {
-=======
     for (long j = begin; j <= end; j++) {
->>>>>>> a91fd6c8
         size_t mi = symm_small_skips_[j];
         size_t si = small_skips_[j];
         size_t jump = symm_ignored_columns_[j];
@@ -1496,11 +1410,7 @@
     // copy upper-to-lower
     double* Ppq = Ppq_.get();
 #pragma omp parallel for num_threads(nthreads_) schedule(static)
-<<<<<<< HEAD
-    for (int omu = begin; omu <= end; omu++) {
-=======
     for (long omu = begin; omu <= end; omu++) {
->>>>>>> a91fd6c8
         for (size_t Q = 0; Q < naux_; Q++) {
             for (size_t onu = omu + 1; onu < nao_; onu++) {
                 if (schwarz_fun_mask_[omu * nao_ + onu]) {
@@ -1826,22 +1736,14 @@
                         // (pw)(Q|pb)->(Q|bw)
                         if(bleft){
                             #pragma omp parallel for num_threads(nthreads_)
-<<<<<<< HEAD
-                            for (int i = 0; i < block_size; i++){
-=======
                             for (long i = 0; i < block_size; i++){
->>>>>>> a91fd6c8
                                 C_DGEMM('T', 'N', bsize, wsize, nao_, 1.0, &Tp[i * nao_ * bsize],
                                     bsize, Wp, wsize, 0.0, &Fp[bump + i * wsize * bsize], wsize);
                             }
                         } else {
                         // (pw)(Q|pb)->(Q|wb)
                             #pragma omp parallel for num_threads(nthreads_)
-<<<<<<< HEAD
-                            for (int i = 0; i < block_size; i++){
-=======
                             for (long i = 0; i < block_size; i++){
->>>>>>> a91fd6c8
                                 C_DGEMM('T', 'N', wsize, bsize, nao_, 1.0, Wp, wsize, &Tp[i * nao_ * bsize],
                                     bsize, 0.0, &Fp[bump + i * wsize * bsize], bsize);
                             }
@@ -1959,11 +1861,7 @@
                         C_DGEMM('N', 'N', a0, a1 * a2, a0, 1.0, metp, naux, Np, a1 * a2, 0.0, Lp, a1 * a2);
                     } else {
                         #pragma omp parallel for num_threads(nthreads_)
-<<<<<<< HEAD
-                        for(int i = 0; i < a0; i++){
-=======
                         for(long i = 0; i < a0; i++){
->>>>>>> a91fd6c8
                             C_DGEMM('N', 'N', a1, a2, a1, 1.0, metp, naux, &Np[i*a1*a2], a2,
                                 0.0, &Lp[i*a1*a2], a2);
                         }
@@ -1985,13 +1883,8 @@
     double* Mp, double* Tp, double* Bp, std::vector<std::vector<double>>& C_buffers){
 
     // perform first contraction on pQq, thread over p.
-<<<<<<< HEAD
-    #pragma omp parallel for firstprivate(nao, naux, bsize, block_size, rank) schedule(guided) num_threads(nthreads_)
-    for (int k = 0; k < nao_; k++) {
-=======
     #pragma omp parallel for schedule(guided) num_threads(nthreads_)
     for (long k = 0; k < nao_; k++) {
->>>>>>> a91fd6c8
 
         // truncate transformation matrix according to fun_mask
         size_t sp_size = small_skips_[k];
@@ -2065,11 +1958,7 @@
 
             // (w|Qb)->(bw|Q)
             #pragma omp parallel for num_threads(nthreads_)
-<<<<<<< HEAD
-            for (int z = 0; z < wsize; z++) {
-=======
             for (long z = 0; z < wsize; z++) {
->>>>>>> a91fd6c8
                 for (size_t y = 0; y < bsize; y++) {
                     for (size_t x = 0; x < rblock_size; x++) {
                         Np[y * wsize * lblock_size + z * lblock_size + (bcount + x)]
@@ -2087,11 +1976,7 @@
 
             // (w|Qb)->(Q|bw)
             #pragma omp parallel for num_threads(nthreads_)
-<<<<<<< HEAD
-            for (int x = 0; x < rblock_size; x++) {
-=======
             for (long x = 0; x < rblock_size; x++) {
->>>>>>> a91fd6c8
                 for (size_t z = 0; z < wsize; z++) {
                     for (size_t y = 0; y < bsize; y++) {
                         Np[(bcount + x) * bsize * wsize + y * wsize + z]
@@ -2109,11 +1994,7 @@
 
             // (w|Qb)->(bQw)
             #pragma omp parallel for num_threads(nthreads_)
-<<<<<<< HEAD
-            for (int x = 0; x < rblock_size; x++) {
-=======
             for (long x = 0; x < rblock_size; x++) {
->>>>>>> a91fd6c8
                 for (size_t y = 0; y < bsize; y++) {
                     for (size_t z = 0; z < wsize; z++) {
                         Np[y * lblock_size * wsize + (bcount + x) * wsize + z]
@@ -2135,11 +2016,7 @@
 
             // (w|Qb)->(wbQ)
             #pragma omp parallel for num_threads(nthreads_)
-<<<<<<< HEAD
-            for (int z = 0; z < wsize; z++) {
-=======
             for (long z = 0; z < wsize; z++) {
->>>>>>> a91fd6c8
                 for (size_t x = 0; x < rblock_size; x++) {
                     for (size_t y = 0; y < bsize; y++) {
                         Np[z * lblock_size * bsize + y * lblock_size + (bcount + x)]
@@ -2157,11 +2034,7 @@
 
             // (w|Qb)->(Q|wb)
             #pragma omp parallel for num_threads(nthreads_)
-<<<<<<< HEAD
-            for (int x = 0; x < rblock_size; x++) {
-=======
             for (long x = 0; x < rblock_size; x++) {
->>>>>>> a91fd6c8
                 for (size_t z = 0; z < wsize; z++) {
                     C_DCOPY(bsize, &Fp[z * rblock_size * bsize + x * bsize],
                         1, &Np[(bcount + x) * wsize * bsize + z * bsize], 1);
@@ -2182,11 +2055,7 @@
             } else {
                 // we have to copy over the buffer
                 #pragma omp parallel for num_threads(nthreads_)
-<<<<<<< HEAD
-                for (int x = 0; x < wsize; x++) {
-=======
                 for (long x = 0; x < wsize; x++) {
->>>>>>> a91fd6c8
                     for(size_t y = 0; y < rblock_size; y++) {
                         C_DCOPY(bsize, &Fp[x * rblock_size * bsize + y * bsize],
                             1, &Np[x * lblock_size * bsize + (bcount + y) * bsize], 1);
@@ -2949,14 +2818,9 @@
     std::vector<std::vector<double>> C_buffers(nthreads_);
 
     // prepare C buffers
-<<<<<<< HEAD
-#pragma omp parallel private(rank) num_threads(nthreads_)
-    {
-=======
 #pragma omp parallel num_threads(nthreads_)
     {
         int rank = 0;
->>>>>>> a91fd6c8
 #ifdef _OPENMP
         rank = omp_get_thread_num();
 #endif
@@ -3047,13 +2911,8 @@
         // initialize Tmp (pQ)
         fill(T1p, nthreads_ * naux, 0.0);
 
-<<<<<<< HEAD
-#pragma omp parallel for private(rank) schedule(guided) num_threads(nthreads_)
-        for (int k = 0; k < nao; k++) {
-=======
 #pragma omp parallel for schedule(guided) num_threads(nthreads_)
         for (long k = 0; k < nao; k++) {
->>>>>>> a91fd6c8
             size_t si = small_skips_[k];
             size_t mi = symm_small_skips_[k];
             size_t skip = symm_ignored_columns_[k];
@@ -3083,11 +2942,7 @@
 
         // complete pruned J
         #pragma omp parallel for schedule(guided) num_threads(nthreads_)
-<<<<<<< HEAD
-        for (int k = 0; k < nao; k++) {
-=======
         for (long k = 0; k < nao; k++) {
->>>>>>> a91fd6c8
             size_t si = small_skips_[k];
             size_t mi = symm_small_skips_[k];
             size_t skip = symm_ignored_columns_[k];
@@ -3114,11 +2969,7 @@
     #else
     #pragma omp parallel for num_threads(nthreads_) schedule(static)
     #endif
-<<<<<<< HEAD
-    for (int i = 0; i < count; i++){
-=======
     for (long i = 0; i < count; i++){
->>>>>>> a91fd6c8
         b[i] = value;
     }
 }
@@ -3135,13 +2986,8 @@
         // initialize Tmp (pQ)
         fill(T1p, nthreads_ * naux, 0.0);
 
-<<<<<<< HEAD
-        #pragma omp parallel for firstprivate(nao, naux, block_size) private(rank) schedule(guided) num_threads(nthreads_)
-        for (int k = 0; k < nao; k++) {
-=======
         #pragma omp parallel for schedule(guided) num_threads(nthreads_)
         for (long k = 0; k < nao; k++) {
->>>>>>> a91fd6c8
             size_t sp_size = small_skips_[k];
             size_t jump = (AO_core_ ? big_skips_[k] + bcount * sp_size : (big_skips_[k] * block_size) / naux);
 
@@ -3168,11 +3014,7 @@
 
         // complete pruned J
         #pragma omp parallel for schedule(guided) num_threads(nthreads_)
-<<<<<<< HEAD
-        for (int k = 0; k < nao; k++) {
-=======
         for (long k = 0; k < nao; k++) {
->>>>>>> a91fd6c8
             size_t sp_size = small_skips_[k];
             size_t jump = (AO_core_ ? big_skips_[k] + bcount * sp_size : (big_skips_[k] * block_size) / naux);
             C_DGEMV('T', block_size, sp_size, 1.0, &Mp[jump], sp_size, T1p, 1, 0.0, &T2p[k * nao], 1);
