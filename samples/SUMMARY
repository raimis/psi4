--- conflicted
+++ resolved
@@ -1,520 +1,449 @@
-<<<<<<< HEAD
+adc1:         ADC/6-31G** on H2O
+
+
+adc2:         ADC/aug-cc-pVDZ on two water molecules that are distant from 1000 angstroms from each other
+
+
+castup1:      Test of SAD/Cast-up (mainly not dying due to file weirdness)
+
+
+cc1:          RHF-CCSD 6-31G** all-electron optimization of the H2O molecule
+
+
+cc10:         ROHF-CCSD cc-pVDZ energy for the $^2\Sigma^+$ state of the CN radical
+
+
+cc11:         Frozen-core CCSD(ROHF)/cc-pVDZ on CN radical with disk-based AO algorithm
+
+
+cc12:         Single point energies of multiple excited states with EOM-CCSD
+
+
+cc13:         UHF-CCSD/cc-pVDZ $^{3}B@@1$ CH2 geometry optimization via analytic gradients
+
+
+cc13a:        UHF-CCSD(T)/cc-pVDZ $^{3}B@@1$ CH2 geometry optimization via analytic gradients
+
+
+cc14:         ROHF-CCSD/cc-pVDZ $^{3}B@@1$ CH2 geometry optimization via analytic gradients
+
+
+cc15:         RHF-B-CCD(T)/6-31G** H2O single-point energy (fzc, MO-basis $\langle ab|cd \rangle$)
+
+
+cc16:         UHF-B-CCD(T)/cc-pVDZ $^{3}B@@1$ CH2 single-point energy (fzc, MO-basis $\langle ab|cd \rangle$ )
+
+
+cc17:         Single point energies of multiple excited states with EOM-CCSD
+
+
+cc18:         RHF-CCSD-LR/cc-pVDZ static polarizability of HOF
+
+
+cc19:         CCSD/cc-pVDZ dipole polarizability at two frequencies
+
+
+cc2:          6-31G** H2O CCSD optimization by energies, with Z-Matrix input
+
+
+cc21:         ROHF-EOM-CCSD/DZ geometry optimization of the lowest 2A1 excited state of H2O+ (B1 excitation).
+
+
+cc22:         ROHF-EOM-CCSD/DZ on the lowest two states of each irrep in $^{3}B@@1$ CH2.
+
+
+cc23:         ROHF-EOM-CCSD/DZ analytic gradient lowest $^{2}B@@1$ state of H2O+ (A1 excitation)
+
+
 cc24:         Single point gradient of 1-2B1 state of H2O+ with EOM-CCSD
-=======
-adc1:         ADC/6-31G** on H2O
->>>>>>> ebb50c7b
-
-
-cc11:         Frozen-core CCSD(ROHF)/cc-pVDZ on CN radical with disk-based AO algorithm
+
+
+cc25:         Single point gradient of 1-2B2 state of H2O+ with EOM-CCSD
+
+
+cc26:         Single-point gradient, analytic and via finite-differences of 2-1A1 state of H2O with EOM-CCSD
+
+
+cc27:         Single point gradient of 1-1B2 state of H2O with EOM-CCSD
+
+
+cc28:         CCSD/cc-pVDZ optical rotation calculation (length gauge only) on Z-mat H2O2
+
+
+cc29:         CCSD/cc-pVDZ optical rotation calculation (both gauges) on Cartesian H2O2
+
+
+cc3:          cc3: RHF-CCSD/6-31G** H2O geometry optimization and vibrational frequency analysis by finite-differences of gradients
+
+
+cc30:         CCSD/sto-3g optical rotation calculation (length gauge only) at two frequencies on methyloxirane
+
+
+cc31:         CCSD/sto-3g optical rotation calculation (both gauges) at two frequencies on methyloxirane
+
+
+cc32:         CC3/cc-pVDZ H2O $R@@e$ geom from Olsen et al., JCP 104, 8007 (1996)
+
+
+cc33:         CC3(UHF)/cc-pVDZ H2O $R@@e$ geom from Olsen et al., JCP 104, 8007 (1996)
+
+
+cc34:         RHF-CCSD/cc-pVDZ energy of H2O partitioned into pair energy contributions.
+
+
+cc35:         CC3(ROHF)/cc-pVDZ H2O $R@@e$ geom from Olsen et al., JCP 104, 8007 (1996)
+
+
+cc36:         CC2(RHF)/cc-pVDZ energy of H2O.
+
+
+cc37:         CC2(UHF)/cc-pVDZ energy of H2O+.
+
+
+cc38:         RHF-CC2-LR/cc-pVDZ static polarizabilities of HOF molecule.
+
+
+cc39:         RHF-CC2-LR/cc-pVDZ dynamic polarizabilities of HOF molecule.
+
+
+cc4:          RHF-CCSD(T) cc-pVQZ frozen-core energy of the BH molecule, with Cartesian input. After the computation, the checkpoint file is renamed, using the PSIO handler.
+
+
+cc40:         RHF-CC2-LR/cc-pVDZ optical rotation of H2O2.  gauge = length, omega = (589 355 nm)
+
+
+cc41:         RHF-CC2-LR/cc-pVDZ optical rotation of H2O2.  gauge = both, omega = (589 355 nm)
+
+
+cc42:         RHF-CC2-LR/STO-3G optical rotation of (S)-methyloxirane.  gauge = length, omega = (589 355 nm)
+
+
+cc43:         RHF-CC2-LR/STO-3G optical rotation of (S)-methyloxirane.  gauge = both, omega = (589 355 nm)
+
+
+cc44:         Test case for some of the PSI4 out-of-core codes.  The code is given only 2.0 MB of memory, which is insufficient to hold either the A1 or B2 blocks of an ovvv quantity in-core, but is sufficient to hold at least two copies of an oovv quantity in-core.
+
+
+cc45:         RHF-EOM-CC2/cc-pVDZ lowest two states of each symmetry of H2O.
+
+
+cc46:         EOM-CC2/cc-pVDZ on H2O2 with two excited states in each irrep
+
+
+cc47:         EOM-CCSD/cc-pVDZ on H2O2 with two excited states in each irrep
+
+
+cc48:         reproduces dipole moments in J.F. Stanton's "biorthogonal" JCP paper
+
+
+cc49:         EOM-CC3(UHF) on CH radical with user-specified basis and properties for particular root
+
+
+cc4a:         RHF-CCSD(T) cc-pVQZ frozen-core energy of the BH molecule, with Cartesian input. This version tests the FROZEN_DOCC option explicitly
+
+
+cc5:          RHF CCSD(T) aug-cc-pvtz frozen-core energy of C4NH4 Anion
+
+
+cc50:         EOM-CC3(ROHF) on CH radical with user-specified basis and properties for particular root
+
+
+cc51:         EOM-CC3/cc-pVTZ on H2O
+
+
+cc52:         CCSD Response for H2O2
+
+
+cc5a:         RHF CCSD(T) STO-3G frozen-core energy of C4NH4 Anion
+
+
+cc6:          Frozen-core CCSD(T)/cc-pVDZ on C4H4N anion with disk ao algorithm
+
+
+cc8:          UHF-CCSD(T) cc-pVDZ frozen-core energy for the $^2\Sigma^+$ state of the CN radical, with Z-matrix input.
+
+
+cc8a:         ROHF-CCSD(T) cc-pVDZ frozen-core energy for the $^2\Sigma^+$ state of the CN radical, with Cartesian input.
+
+
+cc8b:         ROHF-CCSD cc-pVDZ frozen-core energy for the $^2\Sigma^+$ state of the  CN radical, with Cartesian input.
+
+
+cc8c:         ROHF-CCSD cc-pVDZ frozen-core energy for the $^2\Sigma^+$ state of the  CN radical, with Cartesian input.
+
+
+cc9:          UHF-CCSD(T) cc-pVDZ frozen-core energy for the $^2\Sigma^+$ state of the CN radical, with Z-matrix input.
+
+
+cc9a:         ROHF-CCSD(T) cc-pVDZ energy for the $^2\Sigma^+$ state of the CN radical,  with Z-matrix input.
+
+
+cisd-h2o+-0:  6-31G** H2O+ Test CISD Energy Point
+
+
+cisd-h2o+-1:  6-31G** H2O+ Test CISD Energy Point
+
+
+cisd-h2o+-2:  6-31G** H2O+ Test CISD Energy Point
+
+
+cisd-h2o-clpse:  6-31G** H2O Test CISD Energy Point with subspace collapse
+
+
+cisd-opt-fd:  H2O CISD/6-31G** Optimize Geometry by Energies
+
+
+cisd-sp:      6-31G** H2O Test CISD Energy Point
+
+
+cisd-sp-2:    6-31G** H2O Test CISD Energy Point
+
+
+dcft1:        DCFT calculation for the He dimer, with the K06 functional. This performs a simultaneous update of the orbitals and cumulant, using DIIS extrapolation. Four-virtual integrals are handled in the MO Basis.
+
+
+dcft2:        DCFT calculation for the He dimer, with the K06 functional. This performs a two-step update of the orbitals and cumulant, using DIIS extrapolation. Four-virtual integrals are handled in the MO Basis.
+
+
+dcft3:        DCFT calculation for the He dimer, with the K06 functional. This performs a simultaneous update of the orbitals and cumulant, using DIIS extrapolation. Four-virtual integrals are handled in the AO Basis, using integrals stored on disk.
+
+
+dcft4:        DCFT calculation for the Ne atom, with the K06 functional. This performs both two-step and simultaneous update of the orbitals and cumulant using DIIS extrapolation. Four-virtual integrals are handled in the MO Basis. The reference DCFT energy is taken from the JCP 133 174122 (2010) paper
+
+
+dcft5:        DCFT calculation for the Ne+ ion (doublet ground state). This performs both two-step and simultaneous update of the orbitals and cumulant using DIIS extrapolation. Four-virtual integrals are handled in the MO Basis.
+
+
+dfmp2_1:      Density fitted MP2 cc-PVDZ/cc-pVDZ-RI computation of formic acid dimer binding energy using automatic counterpoise correction.  Monomers are specified using Cartesian coordinates.
+
+
+dfmp2_2:      Density fitted MP2 energy of H2, using density fitted reference and automatic looping over cc-pVDZ and cc-pVTZ basis sets. Results are tabulated using the built in table functions by using the default options and by specifiying the format.
 
 
 dfscf-bz2:    Benzene Dimer DF-HF/cc-pVDZ
 
 
+dft1:         DFT Functional Test
+
+
+dft2:         DFT Functional Test
+
+
+fci-dipole:   6-31G H2O Test FCI Energy Point
+
+
+fci-h2o:      6-31G H2O Test FCI Energy Point
+
+
+fci-h2o-2:    6-31G H2O Test FCI Energy Point
+
+
+fci-h2o-fzcv:  6-31G H2O Test FCI Energy Point
+
+
+fci-tdm:      He2+ FCI/cc-pVDZ Transition Dipole Moment
+
+
+fci-tdm-2:    BH-H2+ FCI/cc-pVDZ Transition Dipole Moment
+
+
+fd-freq-energy:  SCF STO-3G finite-difference frequencies from energies
+
+
+fd-freq-energy-large:  SCF DZ finite difference frequencies by energies for C4NH4
+
+
+fd-freq-gradient:  STO-3G frequencies for H2O by finite-differences of gradients
+
+
+fd-freq-gradient-large:  SCF DZ finite difference frequencies by energies for C4NH4
+
+
+fd-gradient:  SCF STO-3G finite-difference tests
+
+
+frac:         Carbon/UHF Fractionally-Occupied SCF Test Case 
+
+
+matrix1:      An example of using BLAS and LAPACK calls directly from the Psi input file, demonstrating matrix multiplication, eigendecomposition, Cholesky decomposition and LU decomposition. These operations are performed on vectors and matrices provided from the Psi library.
+
+
+mcscf1:       ROHF 6-31G** energy of the $^{3}B@@1$  state of CH2, with Z-matrix input. The occupations are specified explicitly.
+
+
+mcscf2:       TCSCF cc-pVDZ  energy of asymmetrically displaced ozone, with Z-matrix input.
+
+
+mcscf3:       RHF 6-31G** energy of water, using the MCSCF module and Z-matrix input.
+
+
+mints1:       Symmetry tests for a range of molecules.  This doesn't actually compute any energies, but serves as an example of the many ways to specify geometries in Psi4.
+
+
+mints2:       A test of the basis specification.  A benzene atom is defined using a ZMatrix containing dummy atoms and various basis sets are assigned to different atoms.  The symmetry of the molecule is automatically lowered to account for the different basis sets.
+
+
+mints3:       Test individual integral objects for correctness.
+
+
+mints4:       A demonstration of mixed Cartesian/ZMatrix geometry specification, using variables, for the benzene-hydronium complex.  Atoms can be placed using ZMatrix coordinates, whether they belong to the same fragment or not.  Note that the Cartesian specification must come before the ZMatrix entries because the former define absolute positions, while the latter are relative.
+
+
+mom:          Maximum Overlap Method (MOM) Test. MOM is designed to stabilize SCF convergence and to target excited Slater determinants directly.
+
+
+mp2_1:        All-electron MP2 6-31G** geometry optimization of water
+
+
+mpn-bh:       MP(n)/aug-cc-pVDZ BH Energy Point, with n=2-19.  Compare against  M. L. Leininger et al., J. Chem. Phys. 112, 9213 (2000)
+
+
+mrcc1:        CCSDT cc-pVDZ energy for the H2O molecule using MRCC
+
+
+mrcc2:        CCSDT(Q) cc-pVDZ energy for the H2O molecule using MRCC. This example builds up from CCSD. First CCSD, then CCSDT, finally CCSDT(Q).
+
+
+mrcc3:        CCSD(T) cc-pVDZ geometry optimization for the H2O molecule using MRCC.
+
+
+mrcc4:        CCSDT cc-pVDZ optimization and frequencies for the H2O molecule using MRCC
+
+
+opt1:         SCF STO-3G geometry optimzation, with Z-matrix input
+
+
+opt1-fd:      SCF STO-3G geometry optimzation, with Z-matrix input, by finite-differences
+
+
+opt2:         SCF DZ allene geometry optimzation, with Cartesian input
+
+
+opt2-fd:      SCF DZ allene geometry optimzation, with Cartesian input
+
+
+opt3:         SCF cc-pVDZ geometry optimzation, with Z-matrix input
+
+
+opt4:         SCF cc-pVTZ geometry optimzation, with Z-matrix input
+
+
+opt5:         6-31G** UHF CH2 3B1 optimization
+
+
+plugin_cepa:  cc-pvdz H2O Test CISD, AQCC, ACPF Energy/Properties
+
+
+plugin_df_ccsd:  Test DF-CCSD(T) energy for H2O/aug-cc-pVDZ
+
+
+plugin_gpu_ccsd:  cc-pvdz H2O Test CCSD energies
+
+
+plugin_libcim:  sto-3g (H2O)8 Test Boys localization
+
+
+plugin_libfock:  LibFock test input
+
+
+plugin_test_matrix:  Plugin_test_matrix test input
+
+
+props1:       RHF STO-3G dipole moment computation, performed by applying a finite electric field and numerical differentiation.
+
+
+props2:       DF-SCF cc-pVDZ of benzene-hydronium ion, scanning the dissociation coordinate with Python's built-in loop mechanism. The geometry is specified by a Z-matrix with dummy atoms, fixed parameters, updated parameters, and separate charge/multiplicity specifiers for each monomer. One-electron properties computed for dimer and one monomer.
+
+
+psimrcc-ccsd_t-1:  Mk-MRCCSD(T) single point. $^1A@@1$ CH2 state described using the Ms = 0 component of the singlet.  Uses RHF singlet orbitals.
+
+
+psimrcc-sp1:  Mk-MRCCSD single point. $^3 \Sigma ^-$ O2 state described using the Ms = 0 component of the triplet.  Uses ROHF triplet orbitals.
+
+
+pubchem1:     Benzene vertical singlet-triplet energy difference computation, using the PubChem database to obtain the initial geometry, at the UHF an ROHF levels of theory.
+
+
+pywrap_alias:  Test parsed and exotic calls to energy() like zapt4, mp2.5, and cisd are working
+
+
+pywrap_all:   Intercalls among python wrappers- database, cbs, optimize, energy, etc. Though each call below functions individually, running them all in sequence or mixing up the sequence is aspirational at present. Also aspirational is using the intended types of gradients.
+
+
+pywrap_cbs1:  Various basis set extrapolation tests
+
+
 pywrap_db1:   Database calculation, so no molecule section in input file. Portions of the full databases, restricted by subset keyword, are computed by sapt0 and dfmp2 methods.
 
 
-cisd-h2o+-0:  6-31G** H2O+ Test CISD Energy Point
-
-
-dfmp2_1:      Density fitted MP2 cc-PVDZ/cc-pVDZ-RI computation of formic acid dimer binding energy using automatic counterpoise correction.  Monomers are specified using Cartesian coordinates.
-
-
-dfmp2_2:      Density fitted MP2 energy of H2, using density fitted reference and automatic looping over cc-pVDZ and cc-pVTZ basis sets. Results are tabulated using the built in table functions by using the default options and by specifiying the format.
-
-
-<<<<<<< HEAD
-cc19:         CCSD/cc-pVDZ dipole polarizability at two frequencies
-
-
-cisd-h2o+-2:  6-31G** H2O+ Test CISD Energy Point
-
-
-cc46:         EOM-CC2/cc-pVDZ on H$@@2$O$@@2$ with two excited states in each irrep
-=======
-cc13:         UHF-CCSD/cc-pVDZ $^{3}B@@1$ CH2 geometry optimization via analytic gradients
-
-
-cc13a:        UHF-CCSD(T)/cc-pVDZ $^{3}B@@1$ CH2 geometry optimization via analytic gradients
-
-
-cc14:         ROHF-CCSD/cc-pVDZ $^{3}B@@1$ CH2 geometry optimization via analytic gradients
->>>>>>> ebb50c7b
+pywrap_db2:   Database calculation with psi4-generated input. Should not be used as a model input file but as a canary to avoid breaking database/input parser dependencies.
+
+
+rasci-c2-active:  6-31G* C2 Test RASCI Energy Point, testing two different ways of specifying the active space, either with the ACTIVE keyword, or with RAS1, RAS2, RESTRICTED_DOCC, and RESTRICTED_UOCC
+
+
+rasci-h2o:    RASCI/6-31G** H2O Energy Point
+
+
+rasci-ne:     Ne atom RASCI/cc-pVQZ  Example of split-virtual CISD[TQ] from Sherrill and Schaefer, J. Phys. Chem. XXX This uses a "primary" virtual space 3s3p (RAS 2), a "secondary" virtual space 3d4s4p4d4f (RAS 3), and a "tertiary" virtual space consisting of the remaining virtuals.  First, an initial CISD computation is run to get the natural orbitals; this allows a meaningful partitioning of the virtual orbitals into groups of different importance.  Next, the RASCI is run.  The split-virtual CISD[TQ] takes all singles and doubles, and all triples and quadruples with no more than 2 electrons in the secondary virtual subspace (RAS 3).  If any electrons are present in the tertiary virtual subspace (RAS 4), then that excitation is only allowed if it is a single or double.
+
+
+sad1:         Test of the superposition of atomic densities (SAD) guess, using a highly distorted water geometry with a cc-pVDZ basis set.  This is just a test of the code and the user need only specify guess=sad to the SCF module's (or global) options in order to use a SAD guess. The test is first performed in C2v symmetry, and then in C1.
+
+
+sapt1:        SAPT0 cc-pVDZ computation of the ethene-ethyne interaction energy, using the cc-pVDZ-JKFIT RI basis for SCF and cc-pVDZ-RI for SAPT.  Monomer geometries are specified using Cartesian coordinates.
+
+
+sapt2:        SAPT0 aug-cc-pVDZ computation of the benzene-methane interaction energy, using the aug-pVDZ-JKFIT DF basis for SCF, the aug-cc-pVDZ-RI DF basis for SAPT0 induction and dispersion, and the aug-pVDZ-JKFIT DF basis for SAPT0 electrostatics and induction. This example uses frozen core as well as asyncronous I/O while forming the DF integrals and CPHF coefficients.
+
+
+sapt3:        SAPT2+3 aug-cc-pVDZ computation of the water dimer interaction energy,  using the aug-cc-pVDZ-JKFIT DF basis for SCF and aug-cc-pVDZ-RI for SAPT.
+
+
+sapt4:        SAPT2+(3) aug-cc-pVDZ computation of the formamide dimer interaction energy, using the aug-cc-pVDZ-JKFIT DF basis for SCF and aug-cc-pVDZ-RI  for SAPT. This example uses frozen core as well as MP2 natural orbital  approximations.
 
 
 sapt5:        SAPT0 aug-cc-pVTZ computation of the charge transfer energy of the water dimer.
 
 
-<<<<<<< HEAD
+scf-bz2:      Benzene Dimer Out-of-Core HF/cc-pVDZ
+
+
+scf1:         RHF cc-pVQZ energy for the BH molecule, with Cartesian input.
+
+
+scf11-freq-from-energies:  Test frequencies by finite differences of energies for planar C4NH4 TS
+
+
+scf2:         RI-SCF cc-pVTZ energy of water, with Z-matrix input and cc-pVTZ-RI auxilliary basis.
+
+
+scf3:         are specified explicitly.
+
+
+scf4:         RHF cc-pVDZ energy for water, automatically scanning the symmetric stretch and bending coordinates using Python's built-in loop mechanisms.  The geometry is apecified using a Z-matrix with variables that are updated during the potential energy surface scan, and then the same procedure is performed using polar coordinates, converted to Cartesian coordinates.
+
+
+scf5:         Test of all different algorithms and reference types for SCF, on singlet and triplet O2, using the cc-pVTZ basis set.
+
+
+tu1-h2o-energy:  Sample HF/cc-pVDZ H2O computation
+
+
+tu2-ch2-energy:  Sample UHF/6-31G** CH2 computation
+
+
 tu3-h2o-opt:  Optimize H2O HF/cc-pVDZ
-=======
-cc16:         UHF-B-CCD(T)/cc-pVDZ $^{3}B@@1$ CH2 single-point energy (fzc, MO-basis $\langle ab|cd \rangle$ )
->>>>>>> ebb50c7b
-
-
-cc32:         CC3/cc-pVDZ H$@@2$O R$@@e$ geom from Olsen et al., JCP 104, 8007 (1996)
-
-
-fci-tdm:      He2+ FCI/cc-pVDZ Transition Dipole Moment
-
-
-sapt4:        SAPT2+(3) aug-cc-pVDZ computation of the formamide dimer interaction energy, using the aug-cc-pVDZ-JKFIT DF basis for SCF and aug-cc-pVDZ-RI  for SAPT. This example uses frozen core as well as MP2 natural orbital  approximations.
-
-
-props2:       DF-SCF cc-pVDZ of benzene-hydronium ion, scanning the dissociation coordinate with Python's built-in loop mechanism. The geometry is specified by a Z-matrix with dummy atoms, fixed parameters, updated parameters, and separate charge/multiplicity specifiers for each monomer. One-electron properties computed for dimer and one monomer.
-
-
-<<<<<<< HEAD
-rasci-c2-active:  6-31G* C2 Test RASCI Energy Point, testing two different ways of specifying the active space, either with the ACTIVE keyword, or with RAS1, RAS2, RESTRICTED_DOCC, and RESTRICTED_UOCC
-
-
-adc1:         ADC/6-31G** on H$@@2$O
-=======
-cc21:         ROHF-EOM-CCSD/DZ geometry optimization of the lowest 2A1 excited state of H2O+ (B1 excitation).
-
-
-cc22:         ROHF-EOM-CCSD/DZ on the lowest two states of each irrep in $^{3}B@@1$ CH2.
-
-
-cc23:         ROHF-EOM-CCSD/DZ analytic gradient lowest $^{2}B@@1$ state of H2O+ (A1 excitation)
->>>>>>> ebb50c7b
-
-
-cc39:         RHF-CC2-LR/cc-pVDZ dynamic polarizabilities of HOF molecule.
-
-
-mcscf1:       ROHF 6-31G** energy of the $^3B@@1$ state of CH$@@2$, with Z-matrix input. The occupations are specified explicitly.
-
-
-opt5:         6-31G** UHF CH2 3B1 optimization
-
-
-scf-bz2:      Benzene Dimer Out-of-Core HF/cc-pVDZ
-
-
-<<<<<<< HEAD
-cc6:          Frozen-core CCSD(T)/cc-pVDZ on C$@@4$H$@@4$N anion with disk ao algorithm
-
-
-psimrcc-sp1:  Mk-MRCCSD single point. $^3 \Sigma ^-$O$@@2$ state described using the Ms = 0 component of the triplet.  Uses ROHF triplet orbitals.
-=======
-cc28:         CCSD/cc-pVDZ optical rotation calculation (length gauge only) on Z-mat H2O2
-
-
-cc29:         CCSD/cc-pVDZ optical rotation calculation (both gauges) on Cartesian H2O2
->>>>>>> ebb50c7b
-
-
-cc29:         CCSD/cc-pVDZ optical rotation calculation (both gauges) on Cartesian H$@@2$O$@@2$
-
-
-cc14:         ROHF-CCSD/cc-pVDZ 3B1 CH2 geometry optimization via analytic gradients
-
-
-matrix1:      An example of using BLAS and LAPACK calls directly from the Psi input file, demonstrating matrix multiplication, eigendecomposition, Cholesky decomposition and LU decomposition. These operations are performed on vectors and matrices provided from the Psi library.
-
-
-<<<<<<< HEAD
-scf5:         Test of all different algorithms and reference types for SCF, on singlet and triplet O2, using the cc-pVTZ basis set.
-
-
-fci-h2o-2:    6-31G H2O Test FCI Energy Point
-=======
-cc32:         CC3/cc-pVDZ H2O $R@@e$ geom from Olsen et al., JCP 104, 8007 (1996)
-
-
-cc33:         CC3(UHF)/cc-pVDZ H2O $R@@e$ geom from Olsen et al., JCP 104, 8007 (1996)
->>>>>>> ebb50c7b
-
-
-cc42:         RHF-CC2-LR/STO-3G optical rotation of (S)-methyloxirane.  gauge = length, omega = (589 355 nm)
-
-
-<<<<<<< HEAD
-fd-freq-gradient-large:  SCF DZ finite difference frequencies by energies for C4NH4
-=======
-cc35:         CC3(ROHF)/cc-pVDZ H2O $R@@e$ geom from Olsen et al., JCP 104, 8007 (1996)
->>>>>>> ebb50c7b
-
-
-sad1:         Test of the superposition of atomic densities (SAD) guess, using a highly distorted water geometry with a cc-pVDZ basis set.  This is just a test of the code and the user need only specify guess=sad to the SCF module's (or global) options in order to use a SAD guess. The test is first performed in C2v symmetry, and then in C1.
-
-
-mrcc4:        CCSDT cc-pVDZ optimization and frequencies for the H2O molecule using MRCC
-
-
-pywrap_db2:   Database calculation with psi4-generated input. Should not be used as a model input file but as a canary to avoid breaking database/input parser dependencies.
-
-
-fci-h2o:      6-31G H2O Test FCI Energy Point
-
-
-cc34:         RHF-CCSD/cc-pVDZ energy of H2O partitioned into pair energy contributions.
-
-
-pywrap_cbs1:  Various basis set extrapolation tests
-
-
-rasci-ne:     Ne atom RASCI/cc-pVQZ  Example of split-virtual CISD[TQ] from Sherrill and Schaefer, J. Phys. Chem. XXX This uses a "primary" virtual space 3s3p (RAS 2), a "secondary" virtual space 3d4s4p4d4f (RAS 3), and a "tertiary" virtual space consisting of the remaining virtuals.  First, an initial CISD computation is run to get the natural orbitals; this allows a meaningful partitioning of the virtual orbitals into groups of different importance.  Next, the RASCI is run.  The split-virtual CISD[TQ] takes all singles and doubles, and all triples and quadruples with no more than 2 electrons in the secondary virtual subspace (RAS 3).  If any electrons are present in the tertiary virtual subspace (RAS 4), then that excitation is only allowed if it is a single or double.
-
-
-pubchem1:     Benzene vertical singlet-triplet energy difference computation, using the PubChem database to obtain the initial geometry, at the UHF an ROHF levels of theory.
-
-
-sapt2:        SAPT0 aug-cc-pVDZ computation of the benzene-methane interaction energy, using the aug-pVDZ-JKFIT DF basis for SCF, the aug-cc-pVDZ-RI DF basis for SAPT0 induction and dispersion, and the aug-pVDZ-JKFIT DF basis for SAPT0 electrostatics and induction. This example uses frozen core as well as asyncronous I/O while forming the DF integrals and CPHF coefficients.
-
-
-cc36:         CC2(RHF)/cc-pVDZ energy of H2O.
-
-
-cc9:          UHF-CCSD(T) cc-pVDZ frozen-core energy for the $^2\Sigma^+$ state of the CN radical, with Z-matrix input.
-
-
-<<<<<<< HEAD
-cc9a:         ROHF-CCSD(T) cc-pVDZ energy for the $^2\Sigma^+$ state of the CN radical,  with Z-matrix input.
-=======
-cc46:         EOM-CC2/cc-pVDZ on H2O2 with two excited states in each irrep
-
-
-cc47:         EOM-CCSD/cc-pVDZ on H2O2 with two excited states in each irrep
-
-
-cc48:         reproduces dipole moments in J.F. Stanton's "biorthogonal" JCP paper
->>>>>>> ebb50c7b
-
-
-opt2-fd:      SCF DZ allene geometry optimzation, with Cartesian input
-
-
-mints3:       Test individual integral objects for correctness.
-
-
-cc50:         EOM-CC3(ROHF) on CH radical with user-specified basis and properties for particular root
-
-
-cc8:          UHF-CCSD(T) cc-pVDZ frozen-core energy for the $^2\Sigma^+$ state of the CN radical, with Z-matrix input.
-
-
-<<<<<<< HEAD
-cc13a:        UHF-CCSD(T)/cc-pVDZ 3B1 CH2 geometry optimization via analytic gradients
-=======
-cc51:         EOM-CC3/cc-pVTZ on H2O
->>>>>>> ebb50c7b
-
-
-cc44:         Test case for some of the PSI4 out-of-core codes.  The code is given only 2.0 MB of memory, which is insufficient to hold either the A1 or B2 blocks of an ovvv quantity in-core, but is sufficient to hold at least two copies of an oovv quantity in-core.
-
-
-opt1-fd:      SCF STO-3G geometry optimzation, with Z-matrix input, by finite-differences
-
-
-<<<<<<< HEAD
-adc2:         ADC/aug-cc-pVDZ on two water molecules that are distant from 1000 angstroms from each other
-=======
-cc6:          Frozen-core CCSD(T)/cc-pVDZ on C4H4N anion with disk ao algorithm
->>>>>>> ebb50c7b
-
-
-mrcc3:        CCSD(T) cc-pVDZ geometry optimization for the H2O molecule using MRCC.
-
-
-scf1:         RHF cc-pVQZ energy for the BH molecule, with Cartesian input.
-
-
-cc26:         Single-point gradient, analytic and via finite-differences of 2-1A1 state of H2O with EOM-CCSD
+
+
+tu4-h2o-freq:  Frequencies for H2O HF/cc-pVDZ at optimized geometry
 
 
 tu5-sapt:     Example SAPT computation for ethene*ethine (i.e., ethylene*acetylene), test case 16 from the S22 database
 
 
+tu6-cp-ne2:   Example potential energy surface scan and CP-correction for Ne2
+
+
 zaptn-nh2:    ZAPT(n)/6-31G NH2 Energy Point, with n=2-25
 
-
-mints4:       A demonstration of mixed Cartesian/ZMatrix geometry specification, using variables, for the benzene-hydronium complex.  Atoms can be placed using ZMatrix coordinates, whether they belong to the same fragment or not.  Note that the Cartesian specification must come before the ZMatrix entries because the former define absolute positions, while the latter are relative.
-
-
-fd-freq-energy-large:  SCF DZ finite difference frequencies by energies for C4NH4
-
-
-cc16:         UHF-B-CCD(T)/cc-pVDZ 3B1 CH2 single-point energy (fzc, MO-basis $\langle ab|cd \rangle$)
-
-
-tu2-ch2-energy:  Sample UHF/6-31G** CH2 computation
-
-
-cisd-sp-2:    6-31G** H2O Test CISD Energy Point
-
-
-dcft4:        DCFT calculation for the Ne atom, with the K06 functional. This performs both two-step and simultaneous update of the orbitals and cumulant using DIIS extrapolation. Four-virtual integrals are handled in the MO Basis. The reference DCFT energy is taken from the JCP 133 174122 (2010) paper
-
-
-scf2:         RI-SCF cc-pVTZ energy of water, with Z-matrix input and cc-pVTZ-RI auxilliary basis.
-
-
-mints1:       Symmetry tests for a range of molecules.  This doesn't actually compute any energies, but serves as an example of the many ways to specify geometries in Psi4.
-
-
-cc15:         RHF-B-CCD(T)/6-31G** H2O single-point energy (fzc, MO-basis $\langle ab|cd \rangle$)
-
-
-fci-dipole:   6-31G H2O Test FCI Energy Point
-
-
-frac:         Carbon/UHF Fractionally-Occupied SCF Test Case 
-
-
-cc27:         Single point gradient of 1-1B2 state of H2O with EOM-CCSD
-
-
-tu6-cp-ne2:   Example potential energy surface scan and CP-correction for Ne2
-
-
-cc41:         RHF-CC2-LR/cc-pVDZ optical rotation of H2O2.  gauge = both, omega = (589 355 nm)
-
-
-scf11-freq-from-energies:  Test frequencies by finite differences of energies for planar C4NH4 TS
-
-
-cc22:         ROHF-EOM-CCSD/DZ on the lowest two states of each irrep in $^{3}B@@1$ CH$@@2$.
-
-
-tu4-h2o-freq:  Frequencies for H2O HF/cc-pVDZ at optimized geometry
-
-
-mp2_1:        All-electron MP2 6-31G** geometry optimization of water
-
-
-cc40:         RHF-CC2-LR/cc-pVDZ optical rotation of H2O2.  gauge = length, omega = (589 355 nm)
-
-
-cisd-h2o-clpse:  6-31G** H2O Test CISD Energy Point with subspace collapse
-
-
-cc8c:         ROHF-CCSD cc-pVDZ frozen-core energy for the $^2\Sigma^+$ state of the  CN radical, with Cartesian input.
-
-
-cisd-sp:      6-31G** H2O Test CISD Energy Point
-
-
-fd-freq-gradient:  STO-3G frequencies for H2O by finite-differences of gradients
-
-
-dft1:         DFT Functional Test
-
-
-castup1:      Test of SAD/Cast-up (mainly not dying due to file weirdness)
-
-
-cc37:         CC2(UHF)/cc-pVDZ energy of H2O+.
-
-
-cc2:          6-31G** H2O CCSD optimization by energies, with Z-Matrix input
-
-
-mom:          Maximum Overlap Method (MOM) Test. MOM is designed to stabilize SCF convergence and to target excited Slater determinants directly.
-
-
-dcft3:        DCFT calculation for the He dimer, with the K06 functional. This performs a simultaneous update of the orbitals and cumulant, using DIIS extrapolation. Four-virtual integrals are handled in the AO Basis, using integrals stored on disk.
-
-
-cc5a:         RHF CCSD(T) STO-3G frozen-core energy of C4NH4 Anion
-
-
-cc8a:         ROHF-CCSD(T) cc-pVDZ frozen-core energy for the $^2\Sigma^+$ state of the CN radical, with Cartesian input.
-
-
-<<<<<<< HEAD
-cc1:          RHF-CCSD 6-31G** all-electron optimization of the H2O molecule
-=======
-mcscf1:       ROHF 6-31G** energy of the $^{3}B@@1$  state of CH2, with Z-matrix input. The occupations are specified explicitly.
->>>>>>> ebb50c7b
-
-
-cc25:         Single point gradient of 1-2B2 state of H2O+ with EOM-CCSD
-
-
-plugin_libcim:  sto-3g (H2O)8 Test Boys localization
-
-
-cc12:         Single point energies of multiple excited states with EOM-CCSD
-
-
-plugin_gpu_ccsd:  cc-pvdz H2O Test CCSD energies
-
-
-cisd-opt-fd:  H2O CISD/6-31G** Optimize Geometry by Energies
-
-
-cisd-h2o+-1:  6-31G** H2O+ Test CISD Energy Point
-
-
-sapt3:        SAPT2+3 aug-cc-pVDZ computation of the water dimer interaction energy,  using the aug-cc-pVDZ-JKFIT DF basis for SCF and aug-cc-pVDZ-RI for SAPT.
-
-
-cc8b:         ROHF-CCSD cc-pVDZ frozen-core energy for the $^2\Sigma^+$ state of the  CN radical, with Cartesian input.
-
-
-fd-gradient:  SCF STO-3G finite-difference tests
-
-
-rasci-h2o:    RASCI/6-31G** H2O Energy Point
-
-
-cc5:          RHF CCSD(T) aug-cc-pvtz frozen-core energy of C4NH4 Anion
-
-
-cc33:         CC3(UHF)/cc-pVDZ H$@@2$O R$@@e$ geom from Olsen et al., JCP 104, 8007 (1996)
-
-
-mrcc2:        CCSDT(Q) cc-pVDZ energy for the H2O molecule using MRCC. This example builds up from CCSD. First CCSD, then CCSDT, finally CCSDT(Q).
-
-
-cc10:         ROHF-CCSD cc-pVDZ energy for the $^2\Sigma^+$ state of the CN radical
-
-
-cc31:         CCSD/sto-3g optical rotation calculation (both gauges) at two frequencies on methyloxirane
-
-
-dft2:         DFT Functional Test
-
-
-sapt1:        SAPT0 cc-pVDZ computation of the ethene-ethyne interaction energy, using the cc-pVDZ-JKFIT RI basis for SCF and cc-pVDZ-RI for SAPT.  Monomer geometries are specified using Cartesian coordinates.
-
-
-cc28:         CCSD/cc-pVDZ optical rotation calculation (length gauge only) on Z-mat H$@@2$O$@@2$
-
-
-dcft5:        DCFT calculation for the Ne+ ion (doublet ground state). This performs both two-step and simultaneous update of the orbitals and cumulant using DIIS extrapolation. Four-virtual integrals are handled in the MO Basis.
-
-
-opt4:         SCF cc-pVTZ geometry optimzation, with Z-matrix input
-
-
-<<<<<<< HEAD
-mints2:       A test of the basis specification.  A benzene atom is defined using a ZMatrix containing dummy atoms and various basis sets are assigned to different atoms.  The symmetry of the molecule is automatically lowered to account for the different basis sets.
-=======
-plugin_cepa:  cc-pvdz H2O Test CISD, AQCC, ACPF Energy/Properties
-
-
-plugin_df_ccsd:  Test DF-CCSD(T) energy for H2O/aug-cc-pVDZ
->>>>>>> ebb50c7b
-
-
-scf4:         RHF cc-pVDZ energy for water, automatically scanning the symmetric stretch and bending coordinates using Python's built-in loop mechanisms.  The geometry is apecified using a Z-matrix with variables that are updated during the potential energy surface scan, and then the same procedure is performed using polar coordinates, converted to Cartesian coordinates.
-
-
-cc30:         CCSD/sto-3g optical rotation calculation (length gauge only) at two frequencies on methyloxirane
-
-
-<<<<<<< HEAD
-scf3:         are specified explicitly.
-=======
-plugin_libfock:  LibFock test input
-
-
-plugin_test_matrix:  Plugin_test_matrix test input
-
-
-props1:       RHF STO-3G dipole moment computation, performed by applying a finite electric field and numerical differentiation.
->>>>>>> ebb50c7b
-
-
-cc49:         EOM-CC3(UHF) on CH radical with user-specified basis and properties for particular root
-
-
-<<<<<<< HEAD
-cc23:         ROHF-EOM-CCSD/DZ analytic gradient lowest 2B1 state of H2O+ (A1 excitation)
-=======
-psimrcc-ccsd_t-1:  Mk-MRCCSD(T) single point. $^1A@@1$ CH2 state described using the Ms = 0 component of the singlet.  Uses RHF singlet orbitals.
-
-
-psimrcc-sp1:  Mk-MRCCSD single point. $^3 \Sigma ^-$ O2 state described using the Ms = 0 component of the triplet.  Uses ROHF triplet orbitals.
->>>>>>> ebb50c7b
-
-
-dcft1:        DCFT calculation for the He dimer, with the K06 functional. This performs a simultaneous update of the orbitals and cumulant, using DIIS extrapolation. Four-virtual integrals are handled in the MO Basis.
-
-
-cc52:         CCSD Response for H2O2
-
-
-cc18:         RHF-CCSD-LR/cc-pVDZ static polarizability of HOF
-
-
-cc3:          cc3: RHF-CCSD/6-31G** H2O geometry optimization and vibrational frequency analysis by finite-differences of gradients
-
-
-mcscf2:       TCSCF cc-pVDZ  energy of asymmetrically displaced ozone, with Z-matrix input.
-
-
-cc17:         Single point energies of multiple excited states with EOM-CCSD
-
-
-cc45:         RHF-EOM-CC2/cc-pVDZ lowest two states of each symmetry of H2O.
-
-
-fd-freq-energy:  SCF STO-3G finite-difference frequencies from energies
-
-
-pywrap_alias:  Test parsed and exotic calls to energy() like zapt4, mp2.5, and cisd are working
-
-
-cc38:         RHF-CC2-LR/cc-pVDZ static polarizabilities of HOF molecule.
-
-
-plugin_df_ccsd:  Test DF-CCSD(T) energy for H2O/aug-cc-pVDZ
-
-
-cc43:         RHF-CC2-LR/STO-3G optical rotation of (S)-methyloxirane.  gauge = both, omega = (589 355 nm)
-
-
-mpn-bh:       MP(n)/aug-cc-pVDZ BH Energy Point, with n=2-19.  Compare against  M. L. Leininger et al., J. Chem. Phys. 112, 9213 (2000)
-
-
-cc4a:         RHF-CCSD(T) cc-pVQZ frozen-core energy of the BH molecule, with Cartesian input. This version tests the FROZEN_DOCC option explicitly
-
-
-tu1-h2o-energy:  Sample HF/cc-pVDZ H2O computation
-
-
-opt3:         SCF cc-pVDZ geometry optimzation, with Z-matrix input
-
-
-fci-h2o-fzcv:  6-31G H2O Test FCI Energy Point
-
-
-dcft2:        DCFT calculation for the He dimer, with the K06 functional. This performs a two-step update of the orbitals and cumulant, using DIIS extrapolation. Four-virtual integrals are handled in the MO Basis.
-
-
-mrcc1:        CCSDT cc-pVDZ energy for the H2O molecule using MRCC
-
-
-cc51:         EOM-CC3/cc-pVTZ on H$@@2$O
-
-
-opt1:         SCF STO-3G geometry optimzation, with Z-matrix input
-
-
-pywrap_all:   Intercalls among python wrappers- database, cbs, optimize, energy, etc. Though each call below functions individually, running them all in sequence or mixing up the sequence is aspirational at present. Also aspirational is using the intended types of gradients.
-
-
-opt2:         SCF DZ allene geometry optimzation, with Cartesian input
-
-
-props1:       RHF STO-3G dipole moment computation, performed by applying a finite electric field and numerical differentiation.
-
-
-cc35:         CC3(ROHF)/cc-pVDZ H$@@2$O R$@@e$ geom from Olsen et al., JCP 104, 8007 (1996)
-
-
-mcscf3:       RHF 6-31G** energy of water, using the MCSCF module and Z-matrix input.
-
-
-cc13:         UHF-CCSD/cc-pVDZ 3B1 CH2 geometry optimization via analytic gradients
-
-
-cc4:          RHF-CCSD(T) cc-pVQZ frozen-core energy of the BH molecule, with Cartesian input. After the computation, the checkpoint file is renamed, using the PSIO handler.
-
-
-fci-tdm-2:    BH-H2+ FCI/cc-pVDZ Transition Dipole Moment
-
