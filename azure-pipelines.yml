--- conflicted
+++ resolved
@@ -15,15 +15,6 @@
     timeoutInMinutes: 360
     steps:
 
-<<<<<<< HEAD
-      # Check cmake configuration
-      - script: |
-          setlocal EnableDelayedExpansion
-          if not defined CMAKE_BUILD_TYPE (
-            echo ERROR: Pipeline variable "cmake.build_type" is undefined. Define "cmake.build_type" with default value "Debug".
-            exit 1
-          )
-=======
       # Check Python
       - script: |
           setlocal EnableDelayedExpansion
@@ -40,7 +31,6 @@
       # Check cmake configuration
       - script: |
           setlocal EnableDelayedExpansion
->>>>>>> afa7b610
           echo cmake.build_type: %CMAKE_BUILD_TYPE%
           set VALID=false
           if "%CMAKE_BUILD_TYPE%"=="Debug" set VALID=true
@@ -54,13 +44,6 @@
       # Check ctest configuration
       - script: |
           setlocal EnableDelayedExpansion
-<<<<<<< HEAD
-          if not defined CTEST_TYPE (
-            echo ERROR: Pipeline variable "ctest.type" is undefined. Define "ctest.type" with default value "quick".
-            exit 1
-          )
-=======
->>>>>>> afa7b610
           echo ctest.type: %CTEST_TYPE%
           set VALID=false
           if "%CTEST_TYPE%"=="quick" set VALID=true
@@ -74,13 +57,6 @@
       # Check pytest configuration
       - script: |
           setlocal EnableDelayedExpansion
-<<<<<<< HEAD
-          if not defined PYTEST_TYPE (
-            echo ERROR: Pipeline variable "pytest.type" is undefined. Define "pytest.type" with default value "quick".
-            exit 1
-          )
-=======
->>>>>>> afa7b610
           echo pytest.type: %PYTEST_TYPE%
           set VALID=false
           if "%PYTEST_TYPE%"=="quick" set VALID=true
@@ -134,12 +110,9 @@
                         pybind11 ^
                         pytest ^
                         pytest-xdist ^
-<<<<<<< HEAD
-                        python=3.6 ^
+                        python=%PYTHON_VERSION% ^
                         qcelemental
-=======
-                        python=%PYTHON_VERSION%
->>>>>>> afa7b610
+
           conda list
         displayName: "Install conda packages"
 
@@ -165,11 +138,7 @@
           if not defined ENABLE_XHOST exit 1
           cmake -G Ninja ^
                 -DCMAKE_BUILD_TYPE=%CMAKE_BUILD_TYPE% ^
-<<<<<<< HEAD
-                -DCMAKE_INSTALL_PREFIX=$(Build.BinariesDirectory)/install ^
-=======
                 -DCMAKE_INSTALL_PREFIX=../install ^
->>>>>>> afa7b610
                 -DCMAKE_C_COMPILER=clang-cl ^
                 -DCMAKE_CXX_COMPILER=clang-cl ^
                 -DENABLE_XHOST=!ENABLE_XHOST! ^
@@ -205,42 +174,6 @@
         workingDirectory: $(Build.BinariesDirectory)/install/lib
 
       # Test (ctest)
-<<<<<<< HEAD
-#      - script: |
-#          setlocal EnableDelayedExpansion
-#          if "%CTEST_TYPE%"=="full" set CTEST_TYPE=".*"
-#          ctest --build-config %CMAKE_BUILD_TYPE% ^
-#                --label-regex !CTEST_TYPE! ^
-#                --output-on-failure ^
-#                --parallel %NUMBER_OF_PROCESSORS% ^
-#                --timeout 3000
-#        displayName: "Test Psi4 (ctest $(ctest.type))"
-#        workingDirectory: $(Build.BinariesDirectory)/build
-
-      # Test (pytest)
-#      - script: |
-#          set PATH=$(Build.BinariesDirectory)\install\bin;%PATH%
-#          set PYTHONPATH=$(Build.BinariesDirectory)\install\lib;%PYTHONPATH%
-#          psi4 --test %PYTEST_TYPE%
-#        displayName: "Test Psi4 (pytest $(pytest.type))"
-#        workingDirectory: $(Build.BinariesDirectory)
-
-      # Package Psi4
-      - script: |
-          set INSTALL_DIR=$(Build.BinariesDirectory)\install
-          conda build --python 3.6 ^
-                      conda\win
-          copy /y C:\tools\miniconda3\conda-bld\win-64\psi4-*.bz2 $(Build.ArtifactStagingDirectory)
-        displayName: "Package Psi4"
-        # TODO conditional
-
-      # Publish conda package
-      - task: PublishBuildArtifacts@1
-        inputs:
-          artifactName: conda
-          displayName: "Publish conda package"
-          # TODO conditional
-=======
       - script: |
           setlocal EnableDelayedExpansion
           if "%CTEST_TYPE%"=="full" set CTEST_TYPE=".*"
@@ -259,4 +192,19 @@
           psi4 --test %PYTEST_TYPE%
         displayName: "Test Psi4 (pytest $(pytest.type))"
         workingDirectory: $(Build.BinariesDirectory)
->>>>>>> afa7b610
+
+      # Build package
+      - script: |
+          set INSTALL_DIR=$(Build.BinariesDirectory)\install
+          conda build --python %PYTHON_VERSION% ^
+                      conda\win
+          copy /y C:\tools\miniconda3\conda-bld\win-64\psi4-*.bz2 $(Build.ArtifactStagingDirectory)
+        displayName: "Build Psi4 package"
+        # TODO conditional
+
+      # Publish package
+      - task: PublishBuildArtifacts@1
+        inputs:
+          artifactName: conda
+        displayName: "Publish Psi4 package"
+        # TODO conditional