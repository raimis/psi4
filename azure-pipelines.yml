# Psi4 pipeline

trigger:
  - master

jobs:

  # Configure, build, install, and test job
  - job: 'build'
    pool:
      vmImage: 'vs2015-win2012r2'
    timeoutInMinutes: 360
    steps:

<<<<<<< HEAD
      # Check cmake configuration
      - script: |
          setlocal EnableDelayedExpansion
          if defined CMAKE_BUILD_TYPE (
            echo cmake.build_type: %CMAKE_BUILD_TYPE%
            set VALID=false
            if "%CMAKE_BUILD_TYPE%"=="Debug" set VALID=true
            if "%CMAKE_BUILD_TYPE%"=="Release" set VALID=true
            if "!VALID!"=="false" (
              echo ERROR: Invalid "cmake.build_type" value: "%CMAKE_BUILD_TYPE%". Valid values: "Debug" and "Release".
              exit 1
            )
          ) else (
            echo ERROR: Pipeline variable "cmake.build_type" is undefined. Define "ctest.type" with default value "Debug".
            exit 1
          )
        displayName: "Check cmake configuration"


      # Check ctest configuration
      - script: |
          setlocal EnableDelayedExpansion
          echo Pipeline configuration:
          if defined CTEST_TYPE (
            echo ctest.type: %CTEST_TYPE%
            set VALID=false
            if "%CTEST_TYPE%"=="quick" set VALID=true
            if "%CTEST_TYPE%"=="full" set VALID=true
            if "!VALID!"=="false" (
              echo ERROR: Invalid "ctest.type" value: "%CTEST_TYPE%". Valid values: "quick" and "full".
              exit 1
            )
          ) else (
            echo ERROR: Pipeline variable "ctest.type" is undefined. Define "ctest.type" with default value "quick".
            exit 1
          )
=======
      # Check ctest configuration
      - script: |
          setlocal EnableDelayedExpansion
          if not defined CTEST_TYPE (
            echo ERROR: Pipeline variable "ctest.type" is undefined. Define "ctest.type" with default value "quick".
            exit 1
          )
          echo ctest.type: %CTEST_TYPE%
          set VALID=false
          if "%CTEST_TYPE%"=="quick" set VALID=true
          if "%CTEST_TYPE%"=="full" set VALID=true
          if "!VALID!"=="false" (
            echo ERROR: Invalid "ctest.type" value: "%CTEST_TYPE%". Valid values: "quick" and "full".
            exit 1
          )
>>>>>>> 50c1c9ab
        displayName: "Check ctest configuration"

      # Check pytest configuration
      - script: |
          setlocal EnableDelayedExpansion
<<<<<<< HEAD
          echo Pipeline configuration:
          if defined PYTEST_TYPE (
            echo pytest.type: %PYTEST_TYPE%
            set VALID=false
            if "%PYTEST_TYPE%"=="quick" set VALID=true
            if "%PYTEST_TYPE%"=="full" set VALID=true
            if "!VALID!"=="false" (
              echo ERROR: Invalid "pytest.type" value: "%PYTEST_TYPE%". Valid values: "quick" and "full".
              exit 1
            )
          ) else (
            echo ERROR: Pipeline variable "pytest.type" is undefined. Define "pytest.type" with default value "quick".
            exit 1
          )
=======
          if not defined PYTEST_TYPE (
            echo ERROR: Pipeline variable "pytest.type" is undefined. Define "pytest.type" with default value "quick".
            exit 1
          )
          echo pytest.type: %PYTEST_TYPE%
          set VALID=false
          if "%PYTEST_TYPE%"=="quick" set VALID=true
          if "%PYTEST_TYPE%"=="full" set VALID=true
          if "!VALID!"=="false" (
            echo ERROR: Invalid "pytest.type" value: "%PYTEST_TYPE%". Valid values: "quick" and "full".
            exit 1
          )
>>>>>>> 50c1c9ab
        displayName: "Check pytest configuration"

      # Install Chocolatey (https://chocolatey.org/install#install-with-powershellexe)
      - powershell: |
          Set-ExecutionPolicy Bypass -Scope Process -Force
          iex ((New-Object System.Net.WebClient).DownloadString('https://chocolatey.org/install.ps1'))
          Write-Host "##vso[task.setvariable variable=PATH]$env:PATH"
          choco --version
        displayName: "Install Chocolatey"

      # Install Miniconda
      - script: |
          choco install miniconda3 --yes
          set PATH=C:\tools\miniconda3\Scripts;C:\tools\miniconda3;C:\tools\miniconda3\Library\bin;%PATH%
          echo '##vso[task.setvariable variable=PATH]%PATH%'
          set LIB=C:\tools\miniconda3\Library\lib;%LIB%
          echo '##vso[task.setvariable variable=LIB]%LIB%'
          conda --version
        displayName: "Install Miniconda"

      # Create conda enviroment
      # Note: conda activate doesn't work here, because it creates a new shell!
      - script: |
          conda config --set always_yes yes
          conda install --channel conda-forge ^
                        cmake ^
                        deepdiff ^
                        intel-openmp=2018.0.3 ^
                        mkl-devel=2018.0.3 ^
                        mpmath ^
                        networkx ^
                        ninja ^
                        numpy ^
                        pint ^
                        pybind11 ^
                        pytest ^
                        pytest-xdist ^
                        python=3.6
          conda list
        displayName: "Install conda packages"

      # Install LLVM
      # Note: LLVM distributed by conda is too old
      - script: |
          choco install llvm --yes
          set PATH=C:\Program Files\LLVM\bin;%PATH%
          echo '##vso[task.setvariable variable=PATH]%PATH%'
          clang-cl --version
        displayName: "Install LLVM"

      # Configure
      - script: |
          setlocal EnableDelayedExpansion
          call "C:\Program Files (x86)\Microsoft Visual Studio 14.0\VC\vcvarsall.bat" x86_amd64
          mkdir build & cd build
          if "%CMAKE_BUILD_TYPE%"=="Debug" set MAX_AM_ERI=6
          if "%CMAKE_BUILD_TYPE%"=="Release" set MAX_AM_ERI=8
          if not defined MAX_AM_ERI exit 1
          if "%CMAKE_BUILD_TYPE%"=="Debug" set ENABLE_XHOST=OFF
          if "%CMAKE_BUILD_TYPE%"=="Release" set ENABLE_XHOST=ON
          if not defined ENABLE_XHOST exit 1
          cmake -G Ninja ^
                -DCMAKE_BUILD_TYPE=%CMAKE_BUILD_TYPE% ^
                -DCMAKE_INSTALL_PREFIX=../install ^
                -DCMAKE_C_COMPILER=clang-cl ^
                -DCMAKE_CXX_COMPILER=clang-cl ^
                -DENABLE_XHOST=!ENABLE_XHOST! ^
                -DMAX_AM_ERI=!MAX_AM_ERI! ^
                $(Build.SourcesDirectory)
        displayName: "Configure Psi4"
        workingDirectory: $(Build.BinariesDirectory)

      # Build
      - script: |
          call "C:\Program Files (x86)\Microsoft Visual Studio 14.0\VC\vcvarsall.bat" x86_amd64
          cmake --build . ^
                --config %CMAKE_BUILD_TYPE% ^
                -- -j %NUMBER_OF_PROCESSORS%
        displayName: "Build Psi4"
        workingDirectory: $(Build.BinariesDirectory)/build

      # Install
      - script: |
          call "C:\Program Files (x86)\Microsoft Visual Studio 14.0\VC\vcvarsall.bat" x86_amd64
          cmake --build . ^
                --config %CMAKE_BUILD_TYPE% ^
                --target install ^
                -- -j %NUMBER_OF_PROCESSORS%
        displayName: "Install Psi4"
        workingDirectory: $(Build.BinariesDirectory)/build

      # Test (OpenMP)
      # Check if OpenMP configuration had not failed silently
      - script: |
          python -c "from psi4 import core; core.set_num_threads(42); assert core.get_num_threads() == 42"
        displayName: "Test Psi4 (OpenMP)"
        workingDirectory: $(Build.BinariesDirectory)/install/lib

      # Test (ctest)
      - script: |
          setlocal EnableDelayedExpansion
<<<<<<< HEAD
          if %CTEST_TYPE%=="full" set CTEST_TYPE=".*"
          ctest --build-config Debug ^
                --label-regex !CTEST_TYPE! ^
                --output-on-failure ^
                --parallel %NUMBER_OF_PROCESSORS%
=======
          if "%CTEST_TYPE%"=="full" set CTEST_TYPE=".*"
          ctest --build-config Debug ^
                --label-regex !CTEST_TYPE! ^
                --output-on-failure ^
                --parallel %NUMBER_OF_PROCESSORS% ^
                --timeout 3000
>>>>>>> 50c1c9ab
        displayName: "Test Psi4 (ctest $(ctest.type))"
        workingDirectory: $(Build.BinariesDirectory)/build
        #condition: and(succeeded(), eq(variables['ctest.type'], 'quick'))

      # Test (pytest)
      - script: |
          set PATH=$(Build.BinariesDirectory)\install\bin;%PATH%
          set PYTHONPATH=$(Build.BinariesDirectory)\install\lib;%PYTHONPATH%
          psi4 --test %PYTEST_TYPE%
        displayName: "Test Psi4 (pytest $(pytest.type))"
        workingDirectory: $(Build.BinariesDirectory)<|MERGE_RESOLUTION|>--- conflicted
+++ resolved
@@ -12,44 +12,6 @@
     timeoutInMinutes: 360
     steps:
 
-<<<<<<< HEAD
-      # Check cmake configuration
-      - script: |
-          setlocal EnableDelayedExpansion
-          if defined CMAKE_BUILD_TYPE (
-            echo cmake.build_type: %CMAKE_BUILD_TYPE%
-            set VALID=false
-            if "%CMAKE_BUILD_TYPE%"=="Debug" set VALID=true
-            if "%CMAKE_BUILD_TYPE%"=="Release" set VALID=true
-            if "!VALID!"=="false" (
-              echo ERROR: Invalid "cmake.build_type" value: "%CMAKE_BUILD_TYPE%". Valid values: "Debug" and "Release".
-              exit 1
-            )
-          ) else (
-            echo ERROR: Pipeline variable "cmake.build_type" is undefined. Define "ctest.type" with default value "Debug".
-            exit 1
-          )
-        displayName: "Check cmake configuration"
-
-
-      # Check ctest configuration
-      - script: |
-          setlocal EnableDelayedExpansion
-          echo Pipeline configuration:
-          if defined CTEST_TYPE (
-            echo ctest.type: %CTEST_TYPE%
-            set VALID=false
-            if "%CTEST_TYPE%"=="quick" set VALID=true
-            if "%CTEST_TYPE%"=="full" set VALID=true
-            if "!VALID!"=="false" (
-              echo ERROR: Invalid "ctest.type" value: "%CTEST_TYPE%". Valid values: "quick" and "full".
-              exit 1
-            )
-          ) else (
-            echo ERROR: Pipeline variable "ctest.type" is undefined. Define "ctest.type" with default value "quick".
-            exit 1
-          )
-=======
       # Check ctest configuration
       - script: |
           setlocal EnableDelayedExpansion
@@ -65,28 +27,11 @@
             echo ERROR: Invalid "ctest.type" value: "%CTEST_TYPE%". Valid values: "quick" and "full".
             exit 1
           )
->>>>>>> 50c1c9ab
         displayName: "Check ctest configuration"
 
       # Check pytest configuration
       - script: |
           setlocal EnableDelayedExpansion
-<<<<<<< HEAD
-          echo Pipeline configuration:
-          if defined PYTEST_TYPE (
-            echo pytest.type: %PYTEST_TYPE%
-            set VALID=false
-            if "%PYTEST_TYPE%"=="quick" set VALID=true
-            if "%PYTEST_TYPE%"=="full" set VALID=true
-            if "!VALID!"=="false" (
-              echo ERROR: Invalid "pytest.type" value: "%PYTEST_TYPE%". Valid values: "quick" and "full".
-              exit 1
-            )
-          ) else (
-            echo ERROR: Pipeline variable "pytest.type" is undefined. Define "pytest.type" with default value "quick".
-            exit 1
-          )
-=======
           if not defined PYTEST_TYPE (
             echo ERROR: Pipeline variable "pytest.type" is undefined. Define "pytest.type" with default value "quick".
             exit 1
@@ -99,7 +44,6 @@
             echo ERROR: Invalid "pytest.type" value: "%PYTEST_TYPE%". Valid values: "quick" and "full".
             exit 1
           )
->>>>>>> 50c1c9ab
         displayName: "Check pytest configuration"
 
       # Install Chocolatey (https://chocolatey.org/install#install-with-powershellexe)
@@ -201,20 +145,12 @@
       # Test (ctest)
       - script: |
           setlocal EnableDelayedExpansion
-<<<<<<< HEAD
-          if %CTEST_TYPE%=="full" set CTEST_TYPE=".*"
-          ctest --build-config Debug ^
-                --label-regex !CTEST_TYPE! ^
-                --output-on-failure ^
-                --parallel %NUMBER_OF_PROCESSORS%
-=======
           if "%CTEST_TYPE%"=="full" set CTEST_TYPE=".*"
           ctest --build-config Debug ^
                 --label-regex !CTEST_TYPE! ^
                 --output-on-failure ^
                 --parallel %NUMBER_OF_PROCESSORS% ^
                 --timeout 3000
->>>>>>> 50c1c9ab
         displayName: "Test Psi4 (ctest $(ctest.type))"
         workingDirectory: $(Build.BinariesDirectory)/build
         #condition: and(succeeded(), eq(variables['ctest.type'], 'quick'))
