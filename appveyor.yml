--- conflicted
+++ resolved
@@ -74,18 +74,9 @@
   #
   # Failling tests:
   #     cubeprop
-<<<<<<< HEAD
-  #     fsapt-terms
   #
   - ctest --build-config %CONFIGURATION%
-          --exclude-regex "^(cbs-delta-energy|cbs-xtpl-gradient|dfmp2-ecp|fnocc2|mp2-module|scf5|psimrcc-sp1|pywrap-all|pywrap-cbs1|cubeprop|fsapt-terms)$"
-=======
-  #     sapt-dft1 sapt1 tu5-sapt
-  #     pywrap-db1
-  #
-  - ctest --build-config %CONFIGURATION%
-          --exclude-regex "^(cbs-delta-energy|cbs-xtpl-gradient|dfmp2-ecp|fnocc2|mp2-module|scf5|psimrcc-sp1|pywrap-all|pywrap-cbs1|ci-property|cubeprop|pywrap-db1|sapt-dft1|sapt1|tu5-sapt)$"
->>>>>>> 2c13a1c9
+          --exclude-regex "^(cbs-delta-energy|cbs-xtpl-gradient|dfmp2-ecp|fnocc2|mp2-module|scf5|psimrcc-sp1|pywrap-all|pywrap-cbs1|cubeprop)$"
           --label-regex quick
           --output-on-failure
           --parallel %NUMBER_OF_PROCESSORS%
@@ -94,11 +85,7 @@
   # Run failling tests, but their results are ignored
   # TODO fix the tests
   - ctest --build-config %CONFIGURATION%
-<<<<<<< HEAD
-          --tests-regex "^(cubeprop|fsapt-terms)$"
-=======
-          --tests-regex "^(ci-property|cubeprop|pywrap-db1|sapt-dft1|sapt1|tu5-sapt)$"
->>>>>>> 2c13a1c9
+          --tests-regex "^(cubeprop)$"
           --output-on-failure
           --parallel %NUMBER_OF_PROCESSORS% & exit 0
   - python %INSTALL_FOLDER%\bin\psi4 --test & exit 0
