--- conflicted
+++ resolved
@@ -77,19 +77,11 @@
   #     cubeprop
   #     dfcasscf-fzc-sp
   #     fsapt-terms sapt-dft1 sapt1 tu5-sapt
-<<<<<<< HEAD
-  #     molden1 molden2
   #     pywrap-db1
   #
   - ctest --build-config %CONFIGURATION%
-          --exclude-regex "^(cbs-delta-energy|cbs-xtpl-gradient|dfmp2-ecp|fnocc2|psimrcc-sp1|pywrap-all|casscf-semi|casscf-fzc-sp|casscf-sa-sp|casscf-sp|ci-property|cubeprop|dfcasscf-fzc-sp|fsapt-terms|molden1|molden2|pywrap-db1|rasscf-sp|sapt-dft1|sapt1|tu5-sapt)$"
-=======
-  #     json-v11-energy
-  #     pywrap-db1
-  #
-  - ctest --build-config %CONFIGURATION%
-          --exclude-regex "^(cbs-delta-energy|cbs-xtpl-gradient|dfmp2-ecp|fnocc2|psimrcc-sp1|pywrap-all|ci-property|cubeprop|dfcasscf-fzc-sp|fsapt-terms|pywrap-db1|sapt-dft1|sapt1|tu5-sapt|json-v11-energy)$"
->>>>>>> 5c1472cd
+          --exclude-regex "^(cbs-delta-energy|cbs-xtpl-gradient|dfmp2-ecp|fnocc2|psimrcc-sp1|pywrap-all|ci-property|cubeprop|dfcasscf-fzc-sp|fsapt-terms|pywrap-db1|sapt-dft1|sapt1|tu5-sapt)$"
+          --exclude-regex "^(cbs-delta-energy|cbs-xtpl-gradient|dfmp2-ecp|fnocc2|psimrcc-sp1|pywrap-all|ci-property|cubeprop|dfcasscf-fzc-sp|fsapt-terms|pywrap-db1|sapt-dft1|sapt1|tu5-sapt)$"
           --label-regex quick
           --output-on-failure
           --parallel %NUMBER_OF_PROCESSORS%
@@ -98,11 +90,8 @@
   # Run failling tests, but their results are ignored
   # TODO fix the tests
   - ctest --build-config %CONFIGURATION%
-<<<<<<< HEAD
-          --tests-regex "^(casscf-fzc-sp|casscf-sa-sp|casscf-semi|casscf-sp|ci-property|cubeprop|dfcasscf-fzc-sp|fsapt-terms|molden1|molden2|pywrap-db1|rasscf-sp|sapt-dft1|sapt1|tu5-sapt)$"
-=======
-          --tests-regex "^(ci-property|cubeprop|dfcasscf-fzc-sp|fsapt-terms|pywrap-db1|sapt-dft1|sapt1|tu5-sapt|json-v11-energy)$"
->>>>>>> 5c1472cd
+          --tests-regex "^(ci-property|cubeprop|dfcasscf-fzc-sp|fsapt-terms|pywrap-db1|sapt-dft1|sapt1|tu5-sapt)$"
+          --tests-regex "^(ci-property|cubeprop|dfcasscf-fzc-sp|fsapt-terms|pywrap-db1|sapt-dft1|sapt1|tu5-sapt)$"
           --output-on-failure
           --parallel %NUMBER_OF_PROCESSORS% & exit 0
   - python %INSTALL_FOLDER%\bin\psi4 --test & exit 0
