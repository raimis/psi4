--- conflicted
+++ resolved
@@ -75,23 +75,10 @@
   # Failling tests:
   #     ci-property
   #     cubeprop
-  #     dfcasscf-fzc-sp
-<<<<<<< HEAD
   #     fsapt-terms sapt-dft1
-  #     json-v11-energy
-  #     molden1 molden2
-  #     pywrap-db1
   #
   - ctest --build-config %CONFIGURATION%
-          --exclude-regex "^(cbs-delta-energy|cbs-xtpl-gradient|dfmp2-ecp|fnocc2|psimrcc-sp1|pywrap-all|casscf-semi|casscf-fzc-sp|casscf-sa-sp|casscf-sp|ci-property|cubeprop|dfcasscf-fzc-sp|fsapt-terms|molden1|molden2|rasscf-sp|sapt-dft1|json-v11-energy)$"
-=======
-  #     fsapt-terms sapt-dft1 sapt1 tu5-sapt
-  #     pywrap-db1
-  #
-  - ctest --build-config %CONFIGURATION%
-          --exclude-regex "^(cbs-delta-energy|cbs-xtpl-gradient|dfmp2-ecp|fnocc2|psimrcc-sp1|pywrap-all|ci-property|cubeprop|dfcasscf-fzc-sp|fsapt-terms|pywrap-db1|sapt-dft1|sapt1|tu5-sapt)$"
-          --exclude-regex "^(cbs-delta-energy|cbs-xtpl-gradient|dfmp2-ecp|fnocc2|psimrcc-sp1|pywrap-all|ci-property|cubeprop|dfcasscf-fzc-sp|fsapt-terms|pywrap-db1|sapt-dft1|sapt1|tu5-sapt)$"
->>>>>>> 42016c2a
+          --exclude-regex "^(cbs-delta-energy|cbs-xtpl-gradient|dfmp2-ecp|fnocc2|mp2-module|scf5|psimrcc-sp1|pywrap-all|pywrap-cbs1|ci-property|cubeprop|fsapt-terms|sapt-dft1)$"
           --label-regex quick
           --output-on-failure
           --parallel %NUMBER_OF_PROCESSORS%
@@ -100,12 +87,7 @@
   # Run failling tests, but their results are ignored
   # TODO fix the tests
   - ctest --build-config %CONFIGURATION%
-<<<<<<< HEAD
-          --tests-regex "^(casscf-fzc-sp|casscf-sa-sp|casscf-semi|casscf-sp|ci-property|cubeprop|dfcasscf-fzc-sp|fsapt-terms|molden1|molden2|rasscf-sp|sapt-dft1|json-v11-energy)$"
-=======
-          --tests-regex "^(ci-property|cubeprop|dfcasscf-fzc-sp|fsapt-terms|pywrap-db1|sapt-dft1|sapt1|tu5-sapt)$"
-          --tests-regex "^(ci-property|cubeprop|dfcasscf-fzc-sp|fsapt-terms|pywrap-db1|sapt-dft1|sapt1|tu5-sapt)$"
->>>>>>> 42016c2a
+          --tests-regex "^(ci-property|cubeprop|fsapt-terms|sapt-dft1)$"
           --output-on-failure
           --parallel %NUMBER_OF_PROCESSORS% & exit 0
   - python %INSTALL_FOLDER%\bin\psi4 --test & exit 0
