--- conflicted
+++ resolved
@@ -6,25 +6,13 @@
     H        -0.662345455220     1.720870706405     1.479722385924
 units bohr
 noreorient
-<<<<<<< HEAD
-#  o
-#  o 1 1.39
-#  h 1 0.94 2 102.3
-#  h 2 0.94 1 102.3 3 -50.0
-} # TEST
-=======
 }
->>>>>>> 445823a4
 
 set {
   property roa
   freeze_core false
   omega [589]
   omega_units nm
-<<<<<<< HEAD
-  #mu_irreps [1, 1, 0]
-=======
->>>>>>> 445823a4
   gauge length
   basis cc-pVDZ
 }
