--- conflicted
+++ resolved
@@ -95,7 +95,6 @@
     virtual Data& operator[](unsigned int);
 };
 
-<<<<<<< HEAD
 class PythonDataType : public DataType
 {
     boost::python::object python_object_;
@@ -111,10 +110,7 @@
     void assign(const boost::python::object& p);
 };
 
-=======
-
-#pragma warning disable 654
->>>>>>> 43653a8a
+#pragma warning disable 654
 class BooleanDataType : public DataType
 {
     bool boolean_;
